--- conflicted
+++ resolved
@@ -447,21 +447,16 @@
     SCHEMA = vol.Schema(
         {
             vol.Optional(CONF_NAME, default=DEFAULT_NAME): cv.string,
-<<<<<<< HEAD
-            vol.Required(KNX_ADDRESS): ga_validator,
-            vol.Optional(CONF_STATE_ADDRESS): ga_validator,
-            vol.Optional(CONF_CURRENT_POWER): ga_validator,
-            vol.Optional(CONF_TOTAL_ENERGY): ga_validator,
-            vol.Optional(CONF_STANDBY): ga_validator,
+            vol.Required(KNX_ADDRESS): ga_or_list_validator,
+            vol.Optional(CONF_STATE_ADDRESS): ga_or_list_validator,
+            vol.Optional(CONF_CURRENT_POWER): ga_or_list_validator,
+            vol.Optional(CONF_TOTAL_ENERGY): ga_or_list_validator,
+            vol.Optional(CONF_STANDBY): ga_or_list_validator,
             vol.Optional(CONF_SYNC_STATE, default=True): vol.Any(
                 vol.All(vol.Coerce(int), vol.Range(min=2, max=1440)),
                 cv.boolean,
                 cv.string,
             ),
-=======
-            vol.Required(KNX_ADDRESS): ga_or_list_validator,
-            vol.Optional(CONF_STATE_ADDRESS): ga_or_list_validator,
->>>>>>> 6a9be156
             vol.Optional(CONF_INVERT): cv.boolean,
             vol.Optional(CONF_CREATE_SENSORS, default=False): cv.boolean,
         }
