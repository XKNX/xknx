--- conflicted
+++ resolved
@@ -211,15 +211,6 @@
 class CoverSchema:
     """Voluptuous schema for KNX covers."""
 
-<<<<<<< HEAD
-    CONF_SYNC_STATE = CONF_SYNC_STATE
-    CONF_INVERT = CONF_INVERT
-    CONF_STATE_ADDRESS = CONF_STATE_ADDRESS
-    CONF_CURRENT_POWER = "address_current_power"
-    CONF_TOTAL_ENERGY = "address_total_energy"
-    CONF_STANDBY = "address_standby"
-    CONF_CREATE_SENSORS = "create_sensors"
-=======
     CONF_MOVE_LONG_ADDRESS = "move_long_address"
     CONF_MOVE_SHORT_ADDRESS = "move_short_address"
     CONF_STOP_ADDRESS = "stop_address"
@@ -234,24 +225,10 @@
 
     DEFAULT_TRAVEL_TIME = 25
     DEFAULT_NAME = "KNX Cover"
->>>>>>> a50e9301
-
-    SCHEMA = vol.Schema(
-        {
-            vol.Optional(CONF_NAME, default=DEFAULT_NAME): cv.string,
-<<<<<<< HEAD
-            vol.Optional(CONF_STATE_ADDRESS): cv.string,
-            vol.Optional(CONF_CURRENT_POWER): cv.string,
-            vol.Optional(CONF_TOTAL_ENERGY): cv.string,
-            vol.Optional(CONF_STANDBY): cv.string,
-            vol.Optional(CONF_SYNC_STATE, default=True): vol.Any(
-                vol.All(vol.Coerce(int), vol.Range(min=2, max=1440)),
-                cv.boolean,
-                cv.string,
-            ),
-            vol.Optional(CONF_INVERT): cv.boolean,
-            vol.Optional(CONF_CREATE_SENSORS, default=False): cv.boolean,
-=======
+
+    SCHEMA = vol.Schema(
+        {
+            vol.Optional(CONF_NAME, default=DEFAULT_NAME): cv.string,
             vol.Optional(CONF_MOVE_LONG_ADDRESS): ga_validator,
             vol.Optional(CONF_MOVE_SHORT_ADDRESS): ga_validator,
             vol.Optional(CONF_STOP_ADDRESS): ga_validator,
@@ -268,7 +245,6 @@
             vol.Optional(CONF_INVERT_POSITION, default=False): cv.boolean,
             vol.Optional(CONF_INVERT_ANGLE, default=False): cv.boolean,
             vol.Optional(CONF_DEVICE_CLASS): cv.string,
->>>>>>> a50e9301
         }
     )
 
@@ -455,7 +431,12 @@
     """Voluptuous schema for KNX switches."""
 
     CONF_INVERT = CONF_INVERT
+    CONF_SYNC_STATE = CONF_SYNC_STATE
     CONF_STATE_ADDRESS = CONF_STATE_ADDRESS
+    CONF_CURRENT_POWER = "address_current_power"
+    CONF_TOTAL_ENERGY = "address_total_energy"
+    CONF_STANDBY = "address_standby"
+    CONF_CREATE_SENSORS = "create_sensors"
 
     DEFAULT_NAME = "KNX Switch"
     SCHEMA = vol.Schema(
@@ -463,7 +444,16 @@
             vol.Optional(CONF_NAME, default=DEFAULT_NAME): cv.string,
             vol.Required(KNX_ADDRESS): ga_validator,
             vol.Optional(CONF_STATE_ADDRESS): ga_validator,
+            vol.Optional(CONF_CURRENT_POWER): ga_validator,
+            vol.Optional(CONF_TOTAL_ENERGY): ga_validator,
+            vol.Optional(CONF_STANDBY): ga_validator,
+            vol.Optional(CONF_SYNC_STATE, default=True): vol.Any(
+                vol.All(vol.Coerce(int), vol.Range(min=2, max=1440)),
+                cv.boolean,
+                cv.string,
+            ),
             vol.Optional(CONF_INVERT): cv.boolean,
+            vol.Optional(CONF_CREATE_SENSORS, default=False): cv.boolean,
         }
     )
 
