"""Factory function to initialize KNX devices from config."""
from typing import Optional, Tuple

from xknx import XKNX
from xknx.devices import (
    BinarySensor as XknxBinarySensor,
    Climate as XknxClimate,
    ClimateMode as XknxClimateMode,
    Cover as XknxCover,
    Device as XknxDevice,
    Fan as XknxFan,
    Light as XknxLight,
    Notification as XknxNotification,
    Scene as XknxScene,
    Sensor as XknxSensor,
    Switch as XknxSwitch,
    Weather as XknxWeather,
)

from homeassistant.const import CONF_DEVICE_CLASS, CONF_NAME, CONF_TYPE
from homeassistant.helpers.typing import ConfigType

from .const import KNX_ADDRESS, ColorTempModes, SupportedPlatforms
from .schema import (
    BinarySensorSchema,
    ClimateSchema,
    CoverSchema,
    FanSchema,
    LightSchema,
    SceneSchema,
    SensorSchema,
    SwitchSchema,
    WeatherSchema,
)


def create_knx_device(
    platform: SupportedPlatforms,
    knx_module: XKNX,
    config: ConfigType,
) -> XknxDevice:
    """Return the requested XKNX device."""
    if platform is SupportedPlatforms.LIGHT:
        return _create_light(knx_module, config)

    if platform is SupportedPlatforms.COVER:
        return _create_cover(knx_module, config)

    if platform is SupportedPlatforms.CLIMATE:
        return _create_climate(knx_module, config)

    if platform is SupportedPlatforms.SWITCH:
        return _create_switch(knx_module, config)

    if platform is SupportedPlatforms.SENSOR:
        return _create_sensor(knx_module, config)

    if platform is SupportedPlatforms.NOTIFY:
        return _create_notify(knx_module, config)

    if platform is SupportedPlatforms.SCENE:
        return _create_scene(knx_module, config)

    if platform is SupportedPlatforms.BINARY_SENSOR:
        return _create_binary_sensor(knx_module, config)

    if platform is SupportedPlatforms.WEATHER:
        return _create_weather(knx_module, config)

    if platform is SupportedPlatforms.FAN:
        return _create_fan(knx_module, config)


def _create_cover(knx_module: XKNX, config: ConfigType) -> XknxCover:
    """Return a KNX Cover device to be used within XKNX."""
    return XknxCover(
        knx_module,
        name=config[CONF_NAME],
        group_address_long=config.get(CoverSchema.CONF_MOVE_LONG_ADDRESS),
        group_address_short=config.get(CoverSchema.CONF_MOVE_SHORT_ADDRESS),
        group_address_stop=config.get(CoverSchema.CONF_STOP_ADDRESS),
        group_address_position_state=config.get(
            CoverSchema.CONF_POSITION_STATE_ADDRESS
        ),
        group_address_angle=config.get(CoverSchema.CONF_ANGLE_ADDRESS),
        group_address_angle_state=config.get(CoverSchema.CONF_ANGLE_STATE_ADDRESS),
        group_address_position=config.get(CoverSchema.CONF_POSITION_ADDRESS),
        travel_time_down=config[CoverSchema.CONF_TRAVELLING_TIME_DOWN],
        travel_time_up=config[CoverSchema.CONF_TRAVELLING_TIME_UP],
        invert_position=config[CoverSchema.CONF_INVERT_POSITION],
        invert_angle=config[CoverSchema.CONF_INVERT_ANGLE],
        device_class=config.get(CONF_DEVICE_CLASS),
    )


def _create_light_color(
    color: str, config: ConfigType
) -> Tuple[Optional[str], Optional[str], Optional[str], Optional[str]]:
    """Load color configuration from configuration structure."""
    if "individual_colors" in config and color in config["individual_colors"]:
        sub_config = config["individual_colors"][color]
        group_address_switch = sub_config.get(KNX_ADDRESS)
        group_address_switch_state = sub_config.get(LightSchema.CONF_STATE_ADDRESS)
        group_address_brightness = sub_config.get(LightSchema.CONF_BRIGHTNESS_ADDRESS)
        group_address_brightness_state = sub_config.get(
            LightSchema.CONF_BRIGHTNESS_STATE_ADDRESS
        )
        return (
            group_address_switch,
            group_address_switch_state,
            group_address_brightness,
            group_address_brightness_state,
        )
    return None, None, None, None


def _create_light(knx_module: XKNX, config: ConfigType) -> XknxLight:
    """Return a KNX Light device to be used within XKNX."""

    group_address_tunable_white = None
    group_address_tunable_white_state = None
    group_address_color_temp = None
    group_address_color_temp_state = None
    if config[LightSchema.CONF_COLOR_TEMP_MODE] == ColorTempModes.ABSOLUTE:
        group_address_color_temp = config.get(LightSchema.CONF_COLOR_TEMP_ADDRESS)
        group_address_color_temp_state = config.get(
            LightSchema.CONF_COLOR_TEMP_STATE_ADDRESS
        )
    elif config[LightSchema.CONF_COLOR_TEMP_MODE] == ColorTempModes.RELATIVE:
        group_address_tunable_white = config.get(LightSchema.CONF_COLOR_TEMP_ADDRESS)
        group_address_tunable_white_state = config.get(
            LightSchema.CONF_COLOR_TEMP_STATE_ADDRESS
        )

    (
        red_switch,
        red_switch_state,
        red_brightness,
        red_brightness_state,
    ) = _create_light_color(LightSchema.CONF_RED, config)
    (
        green_switch,
        green_switch_state,
        green_brightness,
        green_brightness_state,
    ) = _create_light_color(LightSchema.CONF_GREEN, config)
    (
        blue_switch,
        blue_switch_state,
        blue_brightness,
        blue_brightness_state,
    ) = _create_light_color(LightSchema.CONF_BLUE, config)
    (
        white_switch,
        white_switch_state,
        white_brightness,
        white_brightness_state,
    ) = _create_light_color(LightSchema.CONF_WHITE, config)

    return XknxLight(
        knx_module,
        name=config[CONF_NAME],
        group_address_switch=config.get(KNX_ADDRESS),
        group_address_switch_state=config.get(LightSchema.CONF_STATE_ADDRESS),
        group_address_brightness=config.get(LightSchema.CONF_BRIGHTNESS_ADDRESS),
        group_address_brightness_state=config.get(
            LightSchema.CONF_BRIGHTNESS_STATE_ADDRESS
        ),
        group_address_color=config.get(LightSchema.CONF_COLOR_ADDRESS),
        group_address_color_state=config.get(LightSchema.CONF_COLOR_STATE_ADDRESS),
        group_address_rgbw=config.get(LightSchema.CONF_RGBW_ADDRESS),
        group_address_rgbw_state=config.get(LightSchema.CONF_RGBW_STATE_ADDRESS),
        group_address_tunable_white=group_address_tunable_white,
        group_address_tunable_white_state=group_address_tunable_white_state,
        group_address_color_temperature=group_address_color_temp,
        group_address_color_temperature_state=group_address_color_temp_state,
        group_address_switch_red=red_switch,
        group_address_switch_red_state=red_switch_state,
        group_address_brightness_red=red_brightness,
        group_address_brightness_red_state=red_brightness_state,
        group_address_switch_green=green_switch,
        group_address_switch_green_state=green_switch_state,
        group_address_brightness_green=green_brightness,
        group_address_brightness_green_state=green_brightness_state,
        group_address_switch_blue=blue_switch,
        group_address_switch_blue_state=blue_switch_state,
        group_address_brightness_blue=blue_brightness,
        group_address_brightness_blue_state=blue_brightness_state,
        group_address_switch_white=white_switch,
        group_address_switch_white_state=white_switch_state,
        group_address_brightness_white=white_brightness,
        group_address_brightness_white_state=white_brightness_state,
        min_kelvin=config[LightSchema.CONF_MIN_KELVIN],
        max_kelvin=config[LightSchema.CONF_MAX_KELVIN],
    )


def _create_climate(knx_module: XKNX, config: ConfigType) -> XknxClimate:
    """Return a KNX Climate device to be used within XKNX."""
    climate_mode = XknxClimateMode(
        knx_module,
        name=f"{config[CONF_NAME]} Mode",
        group_address_operation_mode=config.get(
            ClimateSchema.CONF_OPERATION_MODE_ADDRESS
        ),
        group_address_operation_mode_state=config.get(
            ClimateSchema.CONF_OPERATION_MODE_STATE_ADDRESS
        ),
        group_address_controller_status=config.get(
            ClimateSchema.CONF_CONTROLLER_STATUS_ADDRESS
        ),
        group_address_controller_status_state=config.get(
            ClimateSchema.CONF_CONTROLLER_STATUS_STATE_ADDRESS
        ),
        group_address_controller_mode=config.get(
            ClimateSchema.CONF_CONTROLLER_MODE_ADDRESS
        ),
        group_address_controller_mode_state=config.get(
            ClimateSchema.CONF_CONTROLLER_MODE_STATE_ADDRESS
        ),
        group_address_operation_mode_protection=config.get(
            ClimateSchema.CONF_OPERATION_MODE_FROST_PROTECTION_ADDRESS
        ),
        group_address_operation_mode_night=config.get(
            ClimateSchema.CONF_OPERATION_MODE_NIGHT_ADDRESS
        ),
        group_address_operation_mode_comfort=config.get(
            ClimateSchema.CONF_OPERATION_MODE_COMFORT_ADDRESS
        ),
        group_address_operation_mode_standby=config.get(
            ClimateSchema.CONF_OPERATION_MODE_STANDBY_ADDRESS
        ),
        group_address_heat_cool=config.get(ClimateSchema.CONF_HEAT_COOL_ADDRESS),
        group_address_heat_cool_state=config.get(
            ClimateSchema.CONF_HEAT_COOL_STATE_ADDRESS
        ),
        operation_modes=config.get(ClimateSchema.CONF_OPERATION_MODES),
        controller_modes=config.get(ClimateSchema.CONF_CONTROLLER_MODES),
    )

    return XknxClimate(
        knx_module,
        name=config[CONF_NAME],
        group_address_temperature=config[ClimateSchema.CONF_TEMPERATURE_ADDRESS],
        group_address_target_temperature=config.get(
            ClimateSchema.CONF_TARGET_TEMPERATURE_ADDRESS
        ),
        group_address_target_temperature_state=config[
            ClimateSchema.CONF_TARGET_TEMPERATURE_STATE_ADDRESS
        ],
        group_address_setpoint_shift=config.get(
            ClimateSchema.CONF_SETPOINT_SHIFT_ADDRESS
        ),
        group_address_setpoint_shift_state=config.get(
            ClimateSchema.CONF_SETPOINT_SHIFT_STATE_ADDRESS
        ),
        setpoint_shift_mode=config[ClimateSchema.CONF_SETPOINT_SHIFT_MODE],
        setpoint_shift_max=config[ClimateSchema.CONF_SETPOINT_SHIFT_MAX],
        setpoint_shift_min=config[ClimateSchema.CONF_SETPOINT_SHIFT_MIN],
        temperature_step=config[ClimateSchema.CONF_TEMPERATURE_STEP],
        group_address_on_off=config.get(ClimateSchema.CONF_ON_OFF_ADDRESS),
        group_address_on_off_state=config.get(ClimateSchema.CONF_ON_OFF_STATE_ADDRESS),
        min_temp=config.get(ClimateSchema.CONF_MIN_TEMP),
        max_temp=config.get(ClimateSchema.CONF_MAX_TEMP),
        mode=climate_mode,
        on_off_invert=config[ClimateSchema.CONF_ON_OFF_INVERT],
        create_temperature_sensors=config.get(
            ClimateSchema.CONF_CREATE_TEMPERATURE_SENSORS
        ),
    )


def _create_switch(knx_module: XKNX, config: ConfigType) -> XknxSwitch:
    """Return a KNX switch to be used within XKNX."""
    return XknxSwitch(
        knx_module,
        name=config[CONF_NAME],
<<<<<<< HEAD
        sync_state=config[SwitchSchema.CONF_SYNC_STATE],
        group_address=config[CONF_ADDRESS],
=======
        group_address=config[KNX_ADDRESS],
>>>>>>> a50e9301
        group_address_state=config.get(SwitchSchema.CONF_STATE_ADDRESS),
        group_address_current_power=config.get(SwitchSchema.CONF_CURRENT_POWER),
        group_address_total_energy=config.get(SwitchSchema.CONF_TOTAL_ENERGY),
        group_address_standby=config.get(SwitchSchema.CONF_STANDBY),
        invert=config.get(SwitchSchema.CONF_INVERT),
    )


def _create_sensor(knx_module: XKNX, config: ConfigType) -> XknxSensor:
    """Return a KNX sensor to be used within XKNX."""
    return XknxSensor(
        knx_module,
        name=config[CONF_NAME],
        group_address_state=config[SensorSchema.CONF_STATE_ADDRESS],
        sync_state=config[SensorSchema.CONF_SYNC_STATE],
        always_callback=config[SensorSchema.CONF_ALWAYS_CALLBACK],
        value_type=config[CONF_TYPE],
        ha_value_template=config.get(SensorSchema.CONF_VALUE_TEMPLATE),
    )


def _create_notify(knx_module: XKNX, config: ConfigType) -> XknxNotification:
    """Return a KNX notification to be used within XKNX."""
    return XknxNotification(
        knx_module,
        name=config[CONF_NAME],
        group_address=config[KNX_ADDRESS],
    )


def _create_scene(knx_module: XKNX, config: ConfigType) -> XknxScene:
    """Return a KNX scene to be used within XKNX."""
    return XknxScene(
        knx_module,
        name=config[CONF_NAME],
        group_address=config[KNX_ADDRESS],
        scene_number=config[SceneSchema.CONF_SCENE_NUMBER],
    )


def _create_binary_sensor(knx_module: XKNX, config: ConfigType) -> XknxBinarySensor:
    """Return a KNX binary sensor to be used within XKNX."""
    device_name = config[CONF_NAME]

    return XknxBinarySensor(
        knx_module,
        name=device_name,
        group_address_state=config[BinarySensorSchema.CONF_STATE_ADDRESS],
        invert=config.get(BinarySensorSchema.CONF_INVERT),
        sync_state=config[BinarySensorSchema.CONF_SYNC_STATE],
        device_class=config.get(CONF_DEVICE_CLASS),
        ignore_internal_state=config[BinarySensorSchema.CONF_IGNORE_INTERNAL_STATE],
        context_timeout=config.get(BinarySensorSchema.CONF_CONTEXT_TIMEOUT),
        reset_after=config.get(BinarySensorSchema.CONF_RESET_AFTER),
    )


def _create_weather(knx_module: XKNX, config: ConfigType) -> XknxWeather:
    """Return a KNX weather device to be used within XKNX."""
    return XknxWeather(
        knx_module,
        name=config[CONF_NAME],
        sync_state=config[WeatherSchema.CONF_SYNC_STATE],
        create_sensors=config[WeatherSchema.CONF_XKNX_CREATE_SENSORS],
        group_address_temperature=config[WeatherSchema.CONF_XKNX_TEMPERATURE_ADDRESS],
        group_address_brightness_south=config.get(
            WeatherSchema.CONF_XKNX_BRIGHTNESS_SOUTH_ADDRESS
        ),
        group_address_brightness_east=config.get(
            WeatherSchema.CONF_XKNX_BRIGHTNESS_EAST_ADDRESS
        ),
        group_address_brightness_west=config.get(
            WeatherSchema.CONF_XKNX_BRIGHTNESS_WEST_ADDRESS
        ),
        group_address_brightness_north=config.get(
            WeatherSchema.CONF_XKNX_BRIGHTNESS_NORTH_ADDRESS
        ),
        group_address_wind_speed=config.get(WeatherSchema.CONF_XKNX_WIND_SPEED_ADDRESS),
        group_address_wind_bearing=config.get(
            WeatherSchema.CONF_XKNX_WIND_BEARING_ADDRESS
        ),
        group_address_rain_alarm=config.get(WeatherSchema.CONF_XKNX_RAIN_ALARM_ADDRESS),
        group_address_frost_alarm=config.get(
            WeatherSchema.CONF_XKNX_FROST_ALARM_ADDRESS
        ),
        group_address_wind_alarm=config.get(WeatherSchema.CONF_XKNX_WIND_ALARM_ADDRESS),
        group_address_day_night=config.get(WeatherSchema.CONF_XKNX_DAY_NIGHT_ADDRESS),
        group_address_air_pressure=config.get(
            WeatherSchema.CONF_XKNX_AIR_PRESSURE_ADDRESS
        ),
        group_address_humidity=config.get(WeatherSchema.CONF_XKNX_HUMIDITY_ADDRESS),
    )


def _create_fan(knx_module: XKNX, config: ConfigType) -> XknxFan:
    """Return a KNX Fan device to be used within XKNX."""

    fan = XknxFan(
        knx_module,
        name=config[CONF_NAME],
        group_address_speed=config.get(KNX_ADDRESS),
        group_address_speed_state=config.get(FanSchema.CONF_STATE_ADDRESS),
        group_address_oscillation=config.get(FanSchema.CONF_OSCILLATION_ADDRESS),
        group_address_oscillation_state=config.get(
            FanSchema.CONF_OSCILLATION_STATE_ADDRESS
        ),
        max_step=config.get(FanSchema.CONF_MAX_STEP),
    )
    return fan<|MERGE_RESOLUTION|>--- conflicted
+++ resolved
@@ -275,16 +275,12 @@
     return XknxSwitch(
         knx_module,
         name=config[CONF_NAME],
-<<<<<<< HEAD
-        sync_state=config[SwitchSchema.CONF_SYNC_STATE],
-        group_address=config[CONF_ADDRESS],
-=======
         group_address=config[KNX_ADDRESS],
->>>>>>> a50e9301
         group_address_state=config.get(SwitchSchema.CONF_STATE_ADDRESS),
         group_address_current_power=config.get(SwitchSchema.CONF_CURRENT_POWER),
         group_address_total_energy=config.get(SwitchSchema.CONF_TOTAL_ENERGY),
         group_address_standby=config.get(SwitchSchema.CONF_STANDBY),
+        sync_state=config[SwitchSchema.CONF_SYNC_STATE],
         invert=config.get(SwitchSchema.CONF_INVERT),
     )
 
