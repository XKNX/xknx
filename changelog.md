# Changelog

## Unreleased changes

### Devices

<<<<<<< HEAD
- Climate: make `setpoint_shift_mode` optional. When `None` assign its DPT from the first incoming payload.
=======
- Light: Support individual color lights without switch object
>>>>>>> e3b931f9

## 0.18.1 Internal group addresses 2021-04-23

### Devices

- Add InternalGroupAddress for communication between Devices without sending to the bus.

### Internals

- RemoteValue.value changed to a settable property. It is used to create payloads for outgoing telegrams.
- RemoteValue.update_value (async) sets a new value and awaits the callbacks without sending to the bus.
- Round DPT 14 values to precision of 7 digits

## 0.18.0

## Devices

- Add support for cover lock
- ExposeSensor values can now be read from other xknx devices that share a group address
- Add more information to sensors and binary sensors in the HA integration

### Breaking Changes

- Remove configuration handling from core library (use https://xknx.io/config-converter)

### Internals

- Drop support for python 3.7
- use pytest tests instead of unittest TestCase
- Move RequestResponse and subclasses to xknx.io.request_response.*
- Move ConnectionConfig to xknx.io.connection
- Store last Telegram and decoded value in RemoteValue
- Improve CI to use Codecov instead of Coveralls for code coverage reports

## 0.17.5 Add support for unique ids 2021-03-30

### HA integration

- Add experimental (opt-in) support for unique ids

### Internals

- Remove unfinished config v2

## 0.17.4 Bugfix for ValueReader 2021-03-26

### Internals

- Comparing GroupAddress or IndividualAddress to other types don't raise TypeError anymore
- Specify some type annotations

## 0.17.3 Passive addresses 2021-03-16

### Devices

- Accept lists of group addresses using the heads for group_address / group_address_state and the tails for passive_group_addresses in every Device (and RemoteValue)
- Sensor: Don't allow floats in DPTBase value_type parser

## 0.17.2 Value templates 2021-03-10

### Devices

- BinarySensor, Sensor: add `ha_value_template` attribute to store HomeAssistant value templates

### Internals

- Distribute type annotations

## 0.17.1 Cover up 2021-02-23

### Devices

- Cover: Use correct step direction when stopping

### Internals

- Convert all Enums to upper case to satisfy pylint

## 0.17.0 Route back 2021-02-19

### New Features

- Add new optional config `route_back` for connections to be able to work behind NAT.
- Read env vars after reading config file to allow dynamic config.

### HA integration

- knx_event: fire also for outgoing telegrams

### Devices

- BinarySensor: return `None` for `BinarySensor.counter` when context timeout is not used (and don't calculate it)
- Climate: Add `create_temperature_sensors` option to create dedicated sensors for current and target temperature.
- Weather (breaking change!): Renamed `expose_sensors` to `create_sensors` to prevent confusion with the XKNX `expose_sensor` device type.
- Weather: Added wind bearing attribute that accepts a value in degrees (0-360) for determining wind direction.

### Internals

- RemoteValue is Generic now accepting DPTArray or DPTBinary
- split RemoteValueClimateMode into RemoteValueControllerMode and RemoteValueOperationMode
- return the payload (or None) in RemoteValue.payload_valid(payload) instead of bool
- Light colors are represented as `Tuple[Tuple[int,int,int], int]` instead of `Tuple[List[int], int]` now
- DPT 3 payloads/values are not invertable anymore.
- Tunnel: Interface changed - gateway_ip, gateway_port before local_ip, local_port added with default `0`.
- Tunnel: default `auto_reconnect`to True

## 0.16.3 Fan contributions 2021-02-06

### Devices

- Fan: Add `max_step` attribute which defines the maximum amount of steps. If set, the fan is controlled by steps instead of percentage.
- Fan: Add `group_address_oscillation` and `group_address_oscillation_state` attributes to control the oscillation of a fan.

## 0.16.2 Bugfix for YAML loader 2021-01-24

### Internals

- fix conflict with HA YAML loader

## 0.16.1 HA register services 2021-01-16

### HA integration

- knx_event: renamed `fire_event_filter` to `event_filter` and deprecated `fire_event` config option. A callback is now always registered for HA to be able to modify its `group_addresses` filter from a service.
- added `knx.event_register` service allowing to add and remove group addresses to trigger knx_event without having to change configuration.
- added `knx.exposure_register` service allowing to add and remove ExposeSensor instances at runtime

### Internals

- remove DPTComparator: DPTBinary and DPTArray are not equal, even if their .value is, and are never equal to `None`.
- add Device.shutdown() method (used eg. when removing ExposeSensor)
- TelegramQueue.Callback: add `group_addresses` attribute to store a list of GroupAddress triggering the callback (additionally to `address_filters`).
- add a lot of type annotations

## 0.16.0 APCI possibilities considerably increased 2021-01-01

### Devices

- Sensor: add DPT-3 datatypes "stepwise_dimming", "stepwise_blinds", "startstop_dimming", "startstop_blinds"
- Light: It is now possible to control lights using individual group addresses for red, green, blue and white

### HA integration

- knx_event: renamed `address` to `destination` and added `source`, `telegramtype`, `direction` attributes.

### Internals

- Tunnel connections process DisconnectRequest now and closes/reconnects the tunnel when the other side closes gracefully
- XKNX.connected Event can be used in future to await for a working connection or stop/relaunch tasks if the connection is lost
- Lower heartbeat rate from every 15sec to every 70 sec and raise ConnectionstateRequest timeout from 1 to 10sec (3/8/1 KNXip Overview §5.8 Timeout Constants)
- clean up Tunnel class
- refactored timeout handling in GatewayScanner, RequestResponse and ValueReader.
- renamed "PhysicalAddress" to "IndividualAddress"
- Telegram: `group_address` renamed to `destination_address`, to prepare support for other APCI services and add `source_address`
- Telegram: remove `Telegram.telegramtype` and replace with payload object derived from `xknx.telegram.apci.APCI`.
- CEMIFrame: remove `CEMIFrame.cmd`, which can be derived from `CEMIFrame.payload`.
- APCI: extend APCI services (e.g. `MemoryRead/Write/Response`, `PropertyRead/Write/Response`, etc).
- Farewell Travis CI; Welcome Github Actions!
- StateUpdater allow float values for `register_remote_value(tracker_options)` attribute.
- Handle exceptions from received unsupported or not implemented KNXIP Service Type identifiers

## 0.15.6 Bugfix for StateUpater 2020-11-26

### Bugfixes

- StateUpdater: shield from cancellation so update_received() don't cancel ongoing RemoteValue.read_state()

## 0.15.5 A Telegram for everyone 2020-11-25

### Internals

- process every incoming Telegram in all Devices, regardless if a callback for the GA is registered (eg. StateUpdater) or not.

### Bugfixes

- StateUpdater: always close the update task before starting a new in StateTracker
- Cover: separate target and state position RemoteValue to fix position update from RemoteValue and call `after_update()`

## 0.15.4 Bugfix for switch 2020-11-22

### Devices

- Light, Switch: initialize state with `None` instead of `False` to account for unknown state.
- Cover: `device_class` may be used to store the type of cover for Home-Assistant.
- HA-Entity Light, Switch, Cover: initialize with `assumed_state = True` until we have received a state.

### Bugfixes

- Switch.after_update was not called from RemoteValueSwitch.read_state (StateUpdater). Moved Switch.state to RemoteValue again.
- StateUpdater: query less aggressive - 2 parallel reads with 2 seconds timeout (instead of 3 - 1).

## 0.15.3 Opposite day! 2020-10-29

### Devices

- BinarySensor: added option to invert payloads
- BinarySensor: `ignore_internal_state` and counter are only applied to GroupValueWrite telegrams, not GroupValueRespond.
- BinarySensor: if `context_timeout` is set `ignore_internal_state` is set to True.
- Switch: added option to invert payloads

### Bugfixes

- HA Switch entity: keep state without state_address
- Cover: fix `set_position` without writable position / auto_stop_if_necessary
- handle unsupported CEMI Messages without loosing tunnel connection

## 0.15.2 Winter is coming

### Devices

- ClimateMode: Refactor climate modes in operation_mode and controller_mode, also fixes a bug for binary operation modes where the mode would be set to AWAY no matter what value was sent to the bus.
- Sensor: Add `always_callback` option
- Switch: Allow resetting switches after x seconds with the new `reset_after` option.

### Internals

- StateUpdater: Only request 3 GAs at a time.
- RemoteValue: Add support for passive group addresses

## 0.15.1 bugfix for binary sensors

### Devices

- BinarySensor: `reset_after` expects seconds, instead of ms now (to use same unit as `context_timeout`)
- Binary Sensor: Change the default setting `context_timeout` for binary sensor from 1.0 to 0.0 and fixes a bug that would result in the update callback being executed twice thus executing certain automations in HA twice for binary sensor from 1.0 to 0.0 and fixes a bug that would result in the update callback being executed twice thus executing certain automations in HA twice.

## 0.15.0 Spring cleaning and quality of life changes

### Logging

- An additional `log_directory` parameter has been introduced that allows you to log your KNX logs to a dedicated file. We will likely silence more logs over the time but this option will help you and us to triage issues easier in the future. It is disabled by default.

### Internals

- The heartbeat task, that is used to monitor the state of the tunnel and trigger reconnects if it doesn't respond, is now properly stopped once we receive the first reconnect request
- `XKNX.start()` no longer takes arguments. They are now passed directly to the constructor when instantiating `XKNX()`
- Support for python 3.6 has been dropped
- XKNX can now be used as an asynchronous context manager
- Internal refactorings
- Improve test coverage

## 0.14.4 Bugfix release

### Devices

- Don't set standby operation mode if telegram was not processed by any RemoteValue
- Allow covers to be inverted again
- Correctly process outgoing telegrams in our own devices

## 0.14.3 Bugfix release

### Internals

- Make connectivity less noisy on connection errors.

## 0.14.2 Bugfix release

### Bugfixes

- Correctly reset the counter of the binary sensor after a trigger.

## 0.14.1 Bugfix release

### Bugfixes

- Use correct DPT 9.006 for the air pressure attribute of weather devices
- Reset binary sensor counters after the context has been timed out in order to be able to use state change events within HA
- Code cleanups

## 0.14.0 New sensor types and refactoring of binary sensor automations

### Breaking changes

- Binary sensor automations within the home assistant integration have been refactored to use the HA built in events as automation source instead of having the automation schema directly attached to the sensors. (Migration Guide: https://xknx.io/migration_ha_0116.html)

### New Features

- Add support for new sensor types DPT 12.1200 (DPT_VolumeLiquid_Litre) and DPT 12.1201 (DPTVolumeM3).
- Weather devices now have an additional `brightness_north` GA to measure the brightness. Additionally, all sensor values are now part of the HA device state attributes for a given weather device.

### Bugfixes

- Fix hourly broadcasting of localtime

### Internals

- Allow to pass GroupAddress and PhysicalAddress objects to wherever an address is acceptable.
- Stop heartbeat and reconnect tasks before disconnecting

## 0.13.0 New weather device and bugfixes for HA integration

### Deprecation notes

- Python 3.5 is no longer supported

### New Features

- Adds support for a weather station via a dedicated weather device
- support for configuring the previously hard-coded multicast address (@jochembroekhoff #312)

### Internals

- GatewayScanner: Passing None or an integer <= 0 to the `stop_on_found` parameter now causes the scanner to only stop once the timeout is reached (@jochembroekhoff #311)
- Devices are now added automatically to the xknx.devices list after initialization
- Device.sync() method now again has a `wait_for_result` parameter that allows the user to wait for the telegrams
- The default timeout of the `ValueReader` has been extended from 1 second to 2 seconds

### Bugfixes

- Device: Fixes a bug (#339) introduced in 0.12.0 so that it is again possible to have multiple devices with the same name in the HA integration

## 0.12.0 New StateUpdater, improvements to the HA integrations and bug fixes 2020-08-14

### Breaking changes

- Climate: `setpoint_shift_step` renamed for `temperature_step`. This attribute can be applied to all temperature modes. Default is `0.1`
- Removed significant_bit attribute in BinarySensor
- DateTime devices are initialized with sting for broadcast_type: "time", "date" or "datetime" instead of an Enum value
- Removed `bind_to_multicast` option in ConnectionConfig and UDPClient

### New Features

- Cover: add optional `group_address_stop` for manual stopping
- Cover: start travel calculator when up/down telegram from bus is received
- HA integration: `knx.send` service takes `type` attribute to allow sending DPT encoded values like `sensor`
- HA integration: `sensor` and `expose` accept int and float values for `type` (parsed as DPT numbers)
- new StateUpdater: Devices `sync_state` can be set to `init` to just initialize state on startup, `expire [minutes]` to read the state from the KNX bus when it was not updated for [minutes] or `every [minutes]` to update it regularly every [minutes]
- Sensor and ExposeSensor now also accepts `value_type` of int (generic DPT) or float (specific DPT) if implemented.
- Added config option ignore_internal_state in binary sensors (@andreasnanko #267)
- Add support for 2byte float type (DPT 9.002) to climate shiftpoint
- ClimateMode: add `group_address_operation_mode_standby` as binary operation mode
- ClimateMode: add `group_address_heat_cool` and `group_address_heat_cool_state for switching heating mode / cooling mode with DPT1

### Bugfixes

- Tunneling: don't process incoming L_Data.con confirmation frames. This avoids processing every outgoing telegram twice.
- enable multicast on macOS and fix a bug where unknown cemi frames raise a TypeError on routing connections
- BinarySensor: reset_after is now implemented as asyncio.Task to prevent blocking the loop
- ClimateMode: binary climate modes should be fully functional now (sending, receiving and syncing)
- Cover: position update from bus does update current position, but not target position (when moving)

### Internals

- Cover travelcalculator doesn't start from 0% but is initialized by first movement or status telegram
- Cover uses 0% for open cover and 100% for closed cover now
- DPT classes can now be searched via value_type string or dpt number from any parent class (DPTBase for all) to be used in Sensor
- Use RemoteValue class in BinarySensor, DateTime and ClimateMode device
- use time.struct_time for internal time and date representation
- use a regular Bool type for BinarySensor state representation
- RemoteValue.process has always_callback attribute to run the callbacks on every process even if the payload didn't change
- Separate incoming and outgoing telegram queues; apply rate limit only for outgoing telegrams
- Automatically publish packages to pypi (@Julius2342 #277)
- keep xknx version in `xknx/__version__.py` (@farmio #278)
- add raw_socket logger (@farmio #299)

## 0.11.3 Sensor types galore! 2020-04-28

### New Features

- added a lot of DPTs now useable as sensor type (@eXtenZy #255)

### Bugfixes

- DPT_Step correction (used in Cover) (@recMartin #260)
- prevent reconnects on unknown CEMI Messages (@farmio #271)
- fix the parsing of operation mode strings to HVACOperationMode (@FredericMa #266)
- corrected binding to multicast address in Windows (Routing) (@FredericMa #256)
- finish tasks when stopping xknx (@farmio #264, #274)

### Internals

- some code cleanup (dpt, telegram and remote_value module) (@farmio #232)
- refactor Notification device (@farmio #245)

## 0.11.2 Add invert for climate on_off; fixed RGBW lights and stability improvements 2019-09-29

### New Features

- Sensor: add DPT 9.006 as pressure_2byte #223 (@michelde)
- Climate: add new attribute on_off_invert #225 (@tombbo)

### Bugfixes

- Light: Fix for wrong structure of RGBW DPT 251.600 #231 (@dstrigl)
- Core: Correct handling of E_NO_MORE_CONNECTIONS within ConnectResponses #217 (@Julius2342)
- Core: Fix exceptions #234 (@elupus)
- Core: Avoid leaking ValueError exception on unknown APCI command #235 (@elupus)
- add tests for Climate on_off_invert (#233) @farmio
- merge HA plugin from upstream 0.97.2 (#224) @farmio
- Small adjustments to the sensor documentation and example (#219) @biggestj
- merge HA plugin from upstream @farmio

## 0.11.1 Bugfix release 2019-07-08

- Optionally disable reading (GroupValueRead) for sensor and binary_sensor #216 @farmio

## 0.11.0 Added new sensor types and fixed a couple of bugs 2019-06-12

### Features

- Auto detection of local ip: #184 (@farmio )
- Added new sensor types and fix existing: #189 (@farmio ) - binary mapped to RemoteValueSwitch - angle DPT 5.003 - percentU8DPT 5.004 (1 byte unscaled) - percentV8 DPT 6.001 (1 byte signed unscaled) - counter*pulses DPT 6.010 - DPT 8.\*\*\* types (percentV16, delta_time*\*, rotation_angle, 2byte_signed and DPT-8) - luminous_flux DPT 14.042 - pressure DPT 14.058 - string DPT 16.000 - scene_number DPT 17.001
- Binary values are now exposable
- Add support for RGBW lights - DPT 251.600: #191 #206 (@phbaer )
- Bump PyYAML to latest version (5.1): #204 (@Julius2342 )
- Add DPT-8 support for Sensors and HA Sensors: #208 (@farmio )

### Breaking changes

- Scene: scene_number is now 1 indexed according to KNX standards
- Replaced group_address in BinarySensor with group_address_state (not for Home Assistant component)

### Bugfixes

- Fix pulse sensor type: #187 (@farmio )
- Fix climate device using setpoint_shift: #190 (@farmio )
- Read binary sensors on startup: #199 (@farmio )
- Updated YAML to use safe mode: #196 (@farmio )
- Update README.md #195 (thanks @amp-man)
- Code refactoring: #200 (@farmio )
- Fix #194, #193, #129, #116, #114
- Fix #183 and #148 through #190 (@farmio )

## 0.10.0 Bugfix release 2019-02-22

- Connection config can now be configured in xknx.yml (#179 @farmio )
- (breaking change) Introduced target_temperature_state for climate devices (#175 @marvin-w )
- Introduce a configurable rate limit (#178 @marvin-w)
- updated HA plugin (#174 @marvin-w)
- Migrate documentation in main project (#168 @marvin-w)
- documentation updates (@farmio & @marvin-w)

## 0.9.4 - Release 2019-01-01

- updated hass plugin (@marvin-w #162)
- tunable white and color temperature for lights (@farmio #154)

## 0.9.3 - Release 2018-12-23

- updated requirements (added flake8-isort)
- some more unit tests
- Breaking Change:
  ClimateMode is now a member of Climate (the hass plugin
  needs this kind of dependency. Please note the updated xknx.yml)

## 0.9.2 - Release 2018-12-22

- Min and max values for Climate device
- Splitted up Climate in Climate and ClimateMode
- added **contains** method for Devices class.
- fixed KeyError when action refers to a non existing device.

## 0.9.1 - Release 2018-10-28

- state_addresses of binary_sesor should return emty value if no
  state address is set.
- state_address for notification device

## 0.9.0 - Release 2018-09-23

- Updated requirements
- Feature: Added new DPTs for DPTEnthalpy, DPTPartsPerMillion, DPTVoltage. Thanks @magenbrot #146
- Breaking Change: Only read explicit state addresses #140
- Minor: Fixed some comments, @magenbrot #145
- Minor: lowered loglevel from INFO to DEBUG for 'correct answer from KNX bus' @magenbrot #144
- Feature: Add fan device, @itineric #139
- Bugfix: Tunnel: Use the bus address assigned by the server, @M-o-a-T #141
- Bugfix: Adde:wd a check for windows because windows does not support add_signal @pulse-mind #135
- Bugfix: correct testing if xknx exists within self @FireFrei #131
- Feature: Implement support to automatically reconnect KNX/IP tunnel, @rnixx #125
- Feature: Adjusted to Home Assistant's changes to light colors @oliverblaha #128
- Feature: Scan multiple gateways @DrMurx #111
- Bugfix: Pylint errors @rnixx #132
- Typo: @itineric #124
- Feature: Add support for KNX DPT 20.105 @cian #122

## 0.8.5 -Release 2018-03-10

- Bugfix: fixed string representation of GroupAddress https://github.com/home-assistant/home-assistant/issues/13049

## 0.8.4 -Release 2018-03-04

- Bugfix: invert scaling value #114
- Minor: current_brightness and current_color are now properties
- Feature: Added DPT 5.010 DPTValue1Ucount @andreasnanko #109

## 0.8.3 - Release 2018-02-05

- Color support for HASS plugin
- Bugfixes (esp problem with unhashable exceptions)
- Refactoring: splitted up remote_value.py
- Better test coverage

## 0.8.1 - Release 2018-02-03

- Basic support for colored lights
- Better unit test coverage

## 0.8.0 - Release 2018-01-27

- New example for MQTT forwarder (thanks @JohanElmis)
- Splitted up Address into GroupAddress and PhysicalAddress (thanks @encbladexp)
- Time object was renamed to Datetime and does now support different broadcast types "time", "date" and "datetime" (thanks @Roemer)
- Many new DTP datapoints esp for physical values (thanks @Straeng and @JohanElmis)
- new asyncio `await` syntax
- new device "ExposeSensor" to read a local value from KNX bus or to expose a local value to KNX bus.
- Support for KNX-scenes
- better test coverage
- Fixed versions for dependencies (@encbladexp)

And many more smaller improvements :-)

## 0.7.7-0.7.18 - Release 2017-11-05

- Many iterations and bugfixes to get climate support with setpoint shift working.
- Support for invert-position and invert-angle within cover.
- State updater may be switched of within home assistant plugin

## 0.7.6 - Release 2017-08-09

Introduced KNX HVAC/Climate support with operation modes (Frost protection, night, comfort).

## 0.7.0 - Released 2017-07-30

### More asyncio:

More intense usage of asyncio. All device operations and callback functions are now async.

E.g. to switch on a light you have to do:

```python
await light.set_on()
```

See updated [examples](https://github.com/XKNX/xknx/tree/main/examples) for details.

### Renaming of several objects:

The naming of some device were changed in order to get the nomenclature closer to several other automation projects and to avoid confusion. The device objects were also moved into `xknx.devices`.

#### Climate

Renamed class `Thermostat` to `Climate` . Plase rename the section within configuration:

```yaml
groups:
  climate:
    Cellar.Thermostat: { group_address_temperature: "6/2/0" }
```

#### Cover

Renamed class `Shutter` to `Cover`. Plase rename the section within configuration:

```yaml
groups:
  cover:
    Livingroom.Shutter_1:
      {
        group_address_long: "1/4/1",
        group_address_short: "1/4/2",
        group_address_position_feedback: "1/4/3",
        group_address_position: "1/4/4",
        travel_time_down: 50,
        travel_time_up: 60,
      }
```

#### Binary Sensor

Renamed class `Switch` to `BinarySensor`. Plase rename the section within configuration:

```yaml
groups:
  binary_sensor:
    Kitchen.3Switch1:
      group_address: "5/0/0"
```

Sensors with `value_type=binary` are now integrated into the `BinarySensor` class:

```yaml
groups:
  binary_sensor:
    SleepingRoom.Motion.Sensor:
      { group_address: "6/0/0", device_class: "motion" }
    ExtraRoom.Motion.Sensor: { group_address: "6/0/1", device_class: "motion" }
```

The attribute `significant_bit` is now only possible within `binary_sensors`:

```yaml
groups:
  binary_sensor_motion_dection:
    Kitchen.Thermostat.Presence:
      { group_address: "3/0/2", device_class: "motion", significant_bit: 2 }
```

#### Switch

Renamed `Outlet` to `Switch` (Sorry for the confusion...). The configuration now looks like:

```yaml
groups:
  switch:
    Livingroom.Outlet_1: { group_address: "1/3/1" }
    Livingroom.Outlet_2: { group_address: "1/3/2" }
```

Within `Light` class i introduced an attribute `group_address_brightness_state`. The attribute `group_address_state` was renamed to `group_address_switch_state`. I also removed the attribute `group_address_dimm` (which did not have any implemented logic).

## Version 0.6.2 - Released 2017-07-24

XKNX Tunnel now does hartbeat - and reopens connections which are no longer valid.

## Version 0.6.0 - Released 2017-07-23

Using `asyncio` interface, XKNX has now to be stated and stopped asynchronously:

```python
import asyncio
from xknx import XKNX, Outlet

async def main():
    xknx = XKNX()
    await xknx.start()
    outlet = Outlet(xknx,
                    name='TestOutlet',
                    group_address='1/1/11')
    outlet.set_on()
    await asyncio.sleep(2)
    outlet.set_off()
    await xknx.stop()

# pylint: disable=invalid-name
loop = asyncio.get_event_loop()
loop.run_until_complete(main())
loop.close()
```

`sync_state` was renamed to `sync`:

````python
await sensor2.sync()
```
````<|MERGE_RESOLUTION|>--- conflicted
+++ resolved
@@ -4,11 +4,8 @@
 
 ### Devices
 
-<<<<<<< HEAD
 - Climate: make `setpoint_shift_mode` optional. When `None` assign its DPT from the first incoming payload.
-=======
 - Light: Support individual color lights without switch object
->>>>>>> e3b931f9
 
 ## 0.18.1 Internal group addresses 2021-04-23
 
