--- conflicted
+++ resolved
@@ -2,15 +2,13 @@
 
 ## Unreleased changes
 
-<<<<<<< HEAD
 ### Devices
 
 - Handle ConversionError in RemoteValue, log a readable warning
-=======
+
 ### Connection
 
-- Fix rate limiter wait time. Don't add time waiting for ACK or L_DATA.con frames to the rate_limit.
->>>>>>> e2f84405
+- Fix rate limiter wait time: don't add time waiting for ACK or L_DATA.con frames to the rate_limit
 
 ## Internals
 
