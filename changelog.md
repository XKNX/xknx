--- conflicted
+++ resolved
@@ -2,15 +2,13 @@
 
 ## Unreleased changes
 
-<<<<<<< HEAD
 ### Bugfixes
 
 - Fix exposure of datetime, time and date objects to the Bus
-=======
+
 ### Protocol
 
 - Add DIBSecuredServiceFamilies and DIBTunnelingInfo parser
->>>>>>> 28429ee1
 
 ### Internal
 
