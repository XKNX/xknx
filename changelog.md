# Changelog

<<<<<<< HEAD
## Unreleased

### HA integration

- knx_event: fire also for outgoing telegrams
=======
## Unreleased changes

### Devices

- BinarySensor: return `None` for `BinarySensor.counter` when context timeout is not used (and don't calculate it)
- Climate: Add `create_temperature_sensors` option to create dedicated sensors for current and target temperature.
- Weather (breaking change!): Renamed `expose_sensors` to `create_sensors` to prevent confusion with the XKNX `expose_sensor` device type.

### Internals

- RemoteValue is Generic now accepting DPTArray or DPTBinary
- split RemoteValueClimateMode into RemoteValueControllerMode and RemoteValueOperationMode
- return the payload (or None) in RemoteValue.payload_valid(payload) instead of bool
- Light colors are represented as `Tuple[Tuple[int,int,int], int]` instead of `Tuple[List[int], int]` now
- DPT 3 payloads/values are not invertable anymore.

## 0.16.3 Fan contributions 2021-02-06

### Devices

- Fan: Add `max_step` attribute which defines the maximum amount of steps. If set, the fan is controlled by steps instead of percentage.
- Fan: Add `group_address_oscillation` and `group_address_oscillation_state` attributes to control the oscillation of a fan.

## 0.16.2 Bugfix for YAML loader 2021-01-24

### Internals

- fix conflict with HA YAML loader
>>>>>>> afa30c7e

## 0.16.1 HA register services 2021-01-16

### HA integration

- knx_event: renamed `fire_event_filter` to `event_filter` and deprecated `fire_event` config option. A callback is now always registered for HA to be able to modify its `group_addresses` filter from a service.
- added `knx.event_register` service allowing to add and remove group addresses to trigger knx_event without having to change configuration.
- added `knx.exposure_register` service allowing to add and remove ExposeSensor instances at runtime

### Internals

- remove DPTComparator: DPTBinary and DPTArray are not equal, even if their .value is, and are never equal to `None`.
- add Device.shutdown() method (used eg. when removing ExposeSensor)
- TelegramQueue.Callback: add `group_addresses` attribute to store a list of GroupAddress triggering the callback (additionally to `address_filters`).
- add a lot of type annotations

## 0.16.0 APCI possibilities considerably increased 2021-01-01

### Devices

- Sensor: add DPT-3 datatypes "stepwise_dimming", "stepwise_blinds", "startstop_dimming", "startstop_blinds"
- Light: It is now possible to control lights using individual group addresses for red, green, blue and white

### HA integration

- knx_event: renamed `address` to `destination` and added `source`, `telegramtype`, `direction` attributes.

### Internals

- Tunnel connections process DisconnectRequest now and closes/reconnects the tunnel when the other side closes gracefully
- XKNX.connected Event can be used in future to await for a working connection or stop/relaunch tasks if the connection is lost
- Lower heartbeat rate from every 15sec to every 70 sec and raise ConnectionstateRequest timeout from 1 to 10sec (3/8/1 KNXip Overview §5.8 Timeout Constants)
- clean up Tunnel class
- refactored timeout handling in GatewayScanner, RequestResponse and ValueReader.
- renamed "PhysicalAddress" to "IndividualAddress"
- Telegram: `group_address` renamed to `destination_address`, to prepare support for other APCI services and add `source_address`
- Telegram: remove `Telegram.telegramtype` and replace with payload object derived from `xknx.telegram.apci.APCI`.
- CEMIFrame: remove `CEMIFrame.cmd`, which can be derived from `CEMIFrame.payload`.
- APCI: extend APCI services (e.g. `MemoryRead/Write/Response`, `PropertyRead/Write/Response`, etc).
- Farewell Travis CI; Welcome Github Actions!
- StateUpdater allow float values for `register_remote_value(tracker_options)` attribute.
- Handle exceptions from received unsupported or not implemented KNXIP Service Type identifiers

## 0.15.6 Bugfix for StateUpater 2020-11-26

### Bugfixes

- StateUpdater: shield from cancellation so update_received() don't cancel ongoing RemoteValue.read_state()

## 0.15.5 A Telegram for everyone 2020-11-25

### Internals

- process every incoming Telegram in all Devices, regardless if a callback for the GA is registered (eg. StateUpdater) or not.

### Bugfixes

- StateUpdater: always close the update task before starting a new in StateTracker
- Cover: separate target and state position RemoteValue to fix position update from RemoteValue and call `after_update()`

## 0.15.4 Bugfix for switch 2020-11-22

### Devices

- Light, Switch: initialize state with `None` instead of `False` to account for unknown state.
- Cover: `device_class` may be used to store the type of cover for Home-Assistant.
- HA-Entity Light, Switch, Cover: initialize with `assumed_state = True` until we have received a state.

### Bugfixes

- Switch.after_update was not called from RemoteValueSwitch.read_state (StateUpdater). Moved Switch.state to RemoteValue again.
- StateUpdater: query less aggressive - 2 parallel reads with 2 seconds timeout (instead of 3 - 1).

## 0.15.3 Opposite day! 2020-10-29

### Devices

- BinarySensor: added option to invert payloads
- BinarySensor: `ignore_internal_state` and counter are only applied to GroupValueWrite telegrams, not GroupValueRespond.
- BinarySensor: if `context_timeout` is set `ignore_internal_state` is set to True.
- Switch: added option to invert payloads

### Bugfixes

- HA Switch entity: keep state without state_address
- Cover: fix `set_position` without writable position / auto_stop_if_necessary
- handle unsupported CEMI Messages without loosing tunnel connection

## 0.15.2 Winter is coming

### Devices

- ClimateMode: Refactor climate modes in operation_mode and controller_mode, also fixes a bug for binary operation modes where the mode would be set to AWAY no matter what value was sent to the bus.
- Sensor: Add `always_callback` option
- Switch: Allow resetting switches after x seconds with the new `reset_after` option.

### Internals

- StateUpdater: Only request 3 GAs at a time.
- RemoteValue: Add support for passive group addresses

## 0.15.1 bugfix for binary sensors

### Devices

- BinarySensor: `reset_after` expects seconds, instead of ms now (to use same unit as `context_timeout`)
- Binary Sensor: Change the default setting `context_timeout` for binary sensor from 1.0 to 0.0 and fixes a bug that would result in the update callback being executed twice thus executing certain automations in HA twice for binary sensor from 1.0 to 0.0 and fixes a bug that would result in the update callback being executed twice thus executing certain automations in HA twice.

## 0.15.0 Spring cleaning and quality of life changes

### Logging

- An additional `log_directory` parameter has been introduced that allows you to log your KNX logs to a dedicated file. We will likely silence more logs over the time but this option will help you and us to triage issues easier in the future. It is disabled by default.

### Internals

- The heartbeat task, that is used to monitor the state of the tunnel and trigger reconnects if it doesn't respond, is now properly stopped once we receive the first reconnect request
- `XKNX.start()` no longer takes arguments. They are now passed directly to the constructor when instantiating `XKNX()`
- Support for python 3.6 has been dropped
- XKNX can now be used as an asynchronous context manager
- Internal refactorings
- Improve test coverage

## 0.14.4 Bugfix release

### Devices

- Don't set standby operation mode if telegram was not processed by any RemoteValue
- Allow covers to be inverted again
- Correctly process outgoing telegrams in our own devices

## 0.14.3 Bugfix release

### Internals

- Make connectivity less noisy on connection errors.

## 0.14.2 Bugfix release

### Bugfixes

- Correctly reset the counter of the binary sensor after a trigger.

## 0.14.1 Bugfix release

### Bugfixes

- Use correct DPT 9.006 for the air pressure attribute of weather devices
- Reset binary sensor counters after the context has been timed out in order to be able to use state change events within HA
- Code cleanups

## 0.14.0 New sensor types and refactoring of binary sensor automations

### Breaking changes

- Binary sensor automations within the home assistant integration have been refactored to use the HA built in events as automation source instead of having the automation schema directly attached to the sensors. (Migration Guide: https://xknx.io/migration_ha_0116.html)

### New Features

- Add support for new sensor types DPT 12.1200 (DPT_VolumeLiquid_Litre) and DPT 12.1201 (DPTVolumeM3).
- Weather devices now have an additional `brightness_north` GA to measure the brightness. Additionally, all sensor values are now part of the HA device state attributes for a given weather device.

### Bugfixes

- Fix hourly broadcasting of localtime

### Internals

- Allow to pass GroupAddress and PhysicalAddress objects to wherever an address is acceptable.
- Stop heartbeat and reconnect tasks before disconnecting

## 0.13.0 New weather device and bugfixes for HA integration

### Deprecation notes

- Python 3.5 is no longer supported

### New Features

- Adds support for a weather station via a dedicated weather device
- support for configuring the previously hard-coded multicast address (@jochembroekhoff #312)

### Internals

- GatewayScanner: Passing None or an integer <= 0 to the `stop_on_found` parameter now causes the scanner to only stop once the timeout is reached (@jochembroekhoff #311)
- Devices are now added automatically to the xknx.devices list after initialization
- Device.sync() method now again has a `wait_for_result` parameter that allows the user to wait for the telegrams
- The default timeout of the `ValueReader` has been extended from 1 second to 2 seconds

### Bugfixes

- Device: Fixes a bug (#339) introduced in 0.12.0 so that it is again possible to have multiple devices with the same name in the HA integration

## 0.12.0 New StateUpdater, improvements to the HA integrations and bug fixes 2020-08-14

### Breaking changes

- Climate: `setpoint_shift_step` renamed for `temperature_step`. This attribute can be applied to all temperature modes. Default is `0.1`
- Removed significant_bit attribute in BinarySensor
- DateTime devices are initialized with sting for broadcast_type: "time", "date" or "datetime" instead of an Enum value
- Removed `bind_to_multicast` option in ConnectionConfig and UDPClient

### New Features

- Cover: add optional `group_address_stop` for manual stopping
- Cover: start travel calculator when up/down telegram from bus is received
- HA integration: `knx.send` service takes `type` attribute to allow sending DPT encoded values like `sensor`
- HA integration: `sensor` and `expose` accept int and float values for `type` (parsed as DPT numbers)
- new StateUpdater: Devices `sync_state` can be set to `init` to just initialize state on startup, `expire [minutes]` to read the state from the KNX bus when it was not updated for [minutes] or `every [minutes]` to update it regularly every [minutes]
- Sensor and ExposeSensor now also accepts `value_type` of int (generic DPT) or float (specific DPT) if implemented.
- Added config option ignore_internal_state in binary sensors (@andreasnanko #267)
- Add support for 2byte float type (DPT 9.002) to climate shiftpoint
- ClimateMode: add `group_address_operation_mode_standby` as binary operation mode
- ClimateMode: add `group_address_heat_cool` and `group_address_heat_cool_state for switching heating mode / cooling mode with DPT1

### Bugfixes

- Tunneling: don't process incoming L_Data.con confirmation frames. This avoids processing every outgoing telegram twice.
- enable multicast on macOS and fix a bug where unknown cemi frames raise a TypeError on routing connections
- BinarySensor: reset_after is now implemented as asyncio.Task to prevent blocking the loop
- ClimateMode: binary climate modes should be fully functional now (sending, receiving and syncing)
- Cover: position update from bus does update current position, but not target position (when moving)

### Internals

- Cover travelcalculator doesn't start from 0% but is initialized by first movement or status telegram
- Cover uses 0% for open cover and 100% for closed cover now
- DPT classes can now be searched via value_type string or dpt number from any parent class (DPTBase for all) to be used in Sensor
- Use RemoteValue class in BinarySensor, DateTime and ClimateMode device
- use time.struct_time for internal time and date representation
- use a regular Bool type for BinarySensor state representation
- RemoteValue.process has always_callback attribute to run the callbacks on every process even if the payload didn't change
- Separate incoming and outgoing telegram queues; apply rate limit only for outgoing telegrams
- Automatically publish packages to pypi (@Julius2342 #277)
- keep xknx version in `xknx/__version__.py` (@farmio #278)
- add raw_socket logger (@farmio #299)

## 0.11.3 Sensor types galore! 2020-04-28

### New Features

- added a lot of DPTs now useable as sensor type (@eXtenZy #255)

### Bugfixes

- DPT_Step correction (used in Cover) (@recMartin #260)
- prevent reconnects on unknown CEMI Messages (@farmio #271)
- fix the parsing of operation mode strings to HVACOperationMode (@FredericMa #266)
- corrected binding to multicast address in Windows (Routing) (@FredericMa #256)
- finish tasks when stopping xknx (@farmio #264, #274)

### Internals

- some code cleanup (dpt, telegram and remote_value module) (@farmio #232)
- refactor Notification device (@farmio #245)

## 0.11.2 Add invert for climate on_off; fixed RGBW lights and stability improvements 2019-09-29

### New Features

- Sensor: add DPT 9.006 as pressure_2byte #223 (@michelde)
- Climate: add new attribute on_off_invert #225 (@tombbo)

### Bugfixes

- Light: Fix for wrong structure of RGBW DPT 251.600 #231 (@dstrigl)
- Core: Correct handling of E_NO_MORE_CONNECTIONS within ConnectResponses #217 (@Julius2342)
- Core: Fix exceptions #234 (@elupus)
- Core: Avoid leaking ValueError exception on unknown APCI command #235 (@elupus)
- add tests for Climate on_off_invert (#233) @farmio
- merge HA plugin from upstream 0.97.2 (#224) @farmio
- Small adjustments to the sensor documentation and example (#219) @biggestj
- merge HA plugin from upstream @farmio

## 0.11.1 Bugfix release 2019-07-08

- Optionally disable reading (GroupValueRead) for sensor and binary_sensor #216 @farmio

## 0.11.0 Added new sensor types and fixed a couple of bugs 2019-06-12

### Features

- Auto detection of local ip: #184 (@farmio )
- Added new sensor types and fix existing: #189 (@farmio ) - binary mapped to RemoteValueSwitch - angle DPT 5.003 - percentU8DPT 5.004 (1 byte unscaled) - percentV8 DPT 6.001 (1 byte signed unscaled) - counter*pulses DPT 6.010 - DPT 8.\*\*\* types (percentV16, delta_time*\*, rotation_angle, 2byte_signed and DPT-8) - luminous_flux DPT 14.042 - pressure DPT 14.058 - string DPT 16.000 - scene_number DPT 17.001
- Binary values are now exposable
- Add support for RGBW lights - DPT 251.600: #191 #206 (@phbaer )
- Bump PyYAML to latest version (5.1): #204 (@Julius2342 )
- Add DPT-8 support for Sensors and HA Sensors: #208 (@farmio )

### Breaking changes

- Scene: scene_number is now 1 indexed according to KNX standards
- Replaced group_address in BinarySensor with group_address_state (not for Home Assistant component)

### Bugfixes

- Fix pulse sensor type: #187 (@farmio )
- Fix climate device using setpoint_shift: #190 (@farmio )
- Read binary sensors on startup: #199 (@farmio )
- Updated YAML to use safe mode: #196 (@farmio )
- Update README.md #195 (thanks @amp-man)
- Code refactoring: #200 (@farmio )
- Fix #194, #193, #129, #116, #114
- Fix #183 and #148 through #190 (@farmio )

## 0.10.0 Bugfix release 2019-02-22

- Connection config can now be configured in xknx.yml (#179 @farmio )
- (breaking change) Introduced target_temperature_state for climate devices (#175 @marvin-w )
- Introduce a configurable rate limit (#178 @marvin-w)
- updated HA plugin (#174 @marvin-w)
- Migrate documentation in main project (#168 @marvin-w)
- documentation updates (@farmio & @marvin-w)

## 0.9.4 - Release 2019-01-01

- updated hass plugin (@marvin-w #162)
- tunable white and color temperature for lights (@farmio #154)

## 0.9.3 - Release 2018-12-23

- updated requirements (added flake8-isort)
- some more unit tests
- Breaking Change:
  ClimateMode is now a member of Climate (the hass plugin
  needs this kind of dependency. Please note the updated xknx.yml)

## 0.9.2 - Release 2018-12-22

- Min and max values for Climate device
- Splitted up Climate in Climate and ClimateMode
- added **contains** method for Devices class.
- fixed KeyError when action refers to a non existing device.

## 0.9.1 - Release 2018-10-28

- state_addresses of binary_sesor should return emty value if no
  state address is set.
- state_address for notification device

## 0.9.0 - Release 2018-09-23

- Updated requirements
- Feature: Added new DPTs for DPTEnthalpy, DPTPartsPerMillion, DPTVoltage. Thanks @magenbrot #146
- Breaking Change: Only read explicit state addresses #140
- Minor: Fixed some comments, @magenbrot #145
- Minor: lowered loglevel from INFO to DEBUG for 'correct answer from KNX bus' @magenbrot #144
- Feature: Add fan device, @itineric #139
- Bugfix: Tunnel: Use the bus address assigned by the server, @M-o-a-T #141
- Bugfix: Adde:wd a check for windows because windows does not support add_signal @pulse-mind #135
- Bugfix: correct testing if xknx exists within self @FireFrei #131
- Feature: Implement support to automatically reconnect KNX/IP tunnel, @rnixx #125
- Feature: Adjusted to Home Assistant's changes to light colors @oliverblaha #128
- Feature: Scan multiple gateways @DrMurx #111
- Bugfix: Pylint errors @rnixx #132
- Typo: @itineric #124
- Feature: Add support for KNX DPT 20.105 @cian #122

## 0.8.5 -Release 2018-03-10

- Bugfix: fixed string representation of GroupAddress https://github.com/home-assistant/home-assistant/issues/13049

## 0.8.4 -Release 2018-03-04

- Bugfix: invert scaling value #114
- Minor: current_brightness and current_color are now properties
- Feature: Added DPT 5.010 DPTValue1Ucount @andreasnanko #109

## 0.8.3 - Release 2018-02-05

- Color support for HASS plugin
- Bugfixes (esp problem with unhashable exceptions)
- Refactoring: splitted up remote_value.py
- Better test coverage

## 0.8.1 - Release 2018-02-03

- Basic support for colored lights
- Better unit test coverage

## 0.8.0 - Release 2018-01-27

- New example for MQTT forwarder (thanks @JohanElmis)
- Splitted up Address into GroupAddress and PhysicalAddress (thanks @encbladexp)
- Time object was renamed to Datetime and does now support different broadcast types "time", "date" and "datetime" (thanks @Roemer)
- Many new DTP datapoints esp for physical values (thanks @Straeng and @JohanElmis)
- new asyncio `await` syntax
- new device "ExposeSensor" to read a local value from KNX bus or to expose a local value to KNX bus.
- Support for KNX-scenes
- better test coverage
- Fixed versions for dependencies (@encbladexp)

And many more smaller improvements :-)

## 0.7.7-0.7.18 - Release 2017-11-05

- Many iterations and bugfixes to get climate support with setpoint shift working.
- Support for invert-position and invert-angle within cover.
- State updater may be switched of within home assistant plugin

## 0.7.6 - Release 2017-08-09

Introduced KNX HVAC/Climate support with operation modes (Frost protection, night, comfort).

## 0.7.0 - Released 2017-07-30

### More asyncio:

More intense usage of asyncio. All device operations and callback functions are now async.

E.g. to switch on a light you have to do:

```python
await light.set_on()
```

See updated [examples](https://github.com/XKNX/xknx/tree/master/examples) for details.

### Renaming of several objects:

The naming of some device were changed in order to get the nomenclature closer to several other automation projects and to avoid confusion. The device objects were also moved into `xknx.devices`.

#### Climate

Renamed class `Thermostat` to `Climate` . Plase rename the section within configuration:

```yaml
groups:
  climate:
    Cellar.Thermostat: { group_address_temperature: "6/2/0" }
```

#### Cover

Renamed class `Shutter` to `Cover`. Plase rename the section within configuration:

```yaml
groups:
  cover:
    Livingroom.Shutter_1:
      {
        group_address_long: "1/4/1",
        group_address_short: "1/4/2",
        group_address_position_feedback: "1/4/3",
        group_address_position: "1/4/4",
        travel_time_down: 50,
        travel_time_up: 60,
      }
```

#### Binary Sensor

Renamed class `Switch` to `BinarySensor`. Plase rename the section within configuration:

```yaml
groups:
  binary_sensor:
    Kitchen.3Switch1:
      group_address: "5/0/0"
```

Sensors with `value_type=binary` are now integrated into the `BinarySensor` class:

```yaml
groups:
  binary_sensor:
    SleepingRoom.Motion.Sensor:
      { group_address: "6/0/0", device_class: "motion" }
    ExtraRoom.Motion.Sensor: { group_address: "6/0/1", device_class: "motion" }
```

The attribute `significant_bit` is now only possible within `binary_sensors`:

```yaml
groups:
  binary_sensor_motion_dection:
    Kitchen.Thermostat.Presence:
      { group_address: "3/0/2", device_class: "motion", significant_bit: 2 }
```

#### Switch

Renamed `Outlet` to `Switch` (Sorry for the confusion...). The configuration now looks like:

```yaml
groups:
  switch:
    Livingroom.Outlet_1: { group_address: "1/3/1" }
    Livingroom.Outlet_2: { group_address: "1/3/2" }
```

Within `Light` class i introduced an attribute `group_address_brightness_state`. The attribute `group_address_state` was renamed to `group_address_switch_state`. I also removed the attribute `group_address_dimm` (which did not have any implemented logic).

## Version 0.6.2 - Released 2017-07-24

XKNX Tunnel now does hartbeat - and reopens connections which are no longer valid.

## Version 0.6.0 - Released 2017-07-23

Using `asyncio` interface, XKNX has now to be stated and stopped asynchronously:

```python
import asyncio
from xknx import XKNX, Outlet

async def main():
    xknx = XKNX()
    await xknx.start()
    outlet = Outlet(xknx,
                    name='TestOutlet',
                    group_address='1/1/11')
    outlet.set_on()
    await asyncio.sleep(2)
    outlet.set_off()
    await xknx.stop()

# pylint: disable=invalid-name
loop = asyncio.get_event_loop()
loop.run_until_complete(main())
loop.close()
```

`sync_state` was renamed to `sync`:

````python
await sensor2.sync()
```
````<|MERGE_RESOLUTION|>--- conflicted
+++ resolved
@@ -1,13 +1,10 @@
 # Changelog
 
-<<<<<<< HEAD
-## Unreleased
+## Unreleased changes
 
 ### HA integration
 
 - knx_event: fire also for outgoing telegrams
-=======
-## Unreleased changes
 
 ### Devices
 
@@ -33,9 +30,6 @@
 ## 0.16.2 Bugfix for YAML loader 2021-01-24
 
 ### Internals
-
-- fix conflict with HA YAML loader
->>>>>>> afa30c7e
 
 ## 0.16.1 HA register services 2021-01-16
 
