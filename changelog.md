# Changelog

## Upcoming version (unreleased)

### Breaking changes

- Removed significant_bit attribute in BinarySensor
- DateTime devices are initialized with sting for broadcast_type: "time", "date" or "datetime" instead of an Enum value

### New Features

- new StateUpdater: Devices `sync_state` can be set to `init` to just initialize state on startup, `expire [minutes]` to read the state from the KNX bus when it was not updated for [minutes] or `every [minutes]` to update it regularly every [minutes]
- Added config option ignore_internal_state in binary sensors (@andreasnanko #267)
- ClimateMode: add `group_address_operation_mode_standby` as binary operation mode

<<<<<<< HEAD
### Bugfixes

- BinarySensor: reset_after is now implemented as asyncio.Task to prevent blocking the loop
- ClimateMode: binary climate modes should be fully functional now (sending, receiving and syncing)
=======
### Breaking changes

* Removed `bind_to_multicast` option in ConnectionConfig and UDPClient

### Bugfixes

* enable multicast on macOS and fix a bug where unknown cemi frames raise a TypeError on routing connections

### Internals
>>>>>>> 39f095a0

### Internals

- Use RemoteValue class in BinarySensor, DateTime and ClimateMode device
- use time.struct_time for internal time and date representation
- use a regular Bool type for BinarySensor state representation
- RemoteValue.process has always_callback attribute to run the callbacks on every process even if the payload didn't change
- Automatically publish packages to pypi (@Julius2342 #277)
- keep xknx version in `xknx/__version__.py` (@farmio #278)
- add raw_socket logger (@farmio #299)

## 0.11.3 Sensor types galore! 2020-04-28

### New Features

- added a lot of DPTs now useable as sensor type (@eXtenZy #255)

### Bugfixes

- DPT_Step correction (used in Cover) (@recMartin #260)
- prevent reconnects on unknown CEMI Messages (@farmio #271)
- fix the parsing of operation mode strings to HVACOperationMode (@FredericMa #266)
- corrected binding to multicast address in Windows (Routing) (@FredericMa #256)
- finish tasks when stopping xknx (@farmio #264, #274)

### Internals

- some code cleanup (dpt, telegram and remote_value module) (@farmio #232)
- refactor Notification device (@farmio #245)

## 0.11.2 Add invert for climate on_off; fixed RGBW lights and stability improvements 2019-09-29

### New Features

- Sensor: add DPT 9.006 as pressure_2byte #223 (@michelde)
- Climate: add new attribute on_off_invert #225 (@tombbo)

### Bugfixes

- Light: Fix for wrong structure of RGBW DPT 251.600 #231 (@dstrigl)
- Core: Correct handling of E_NO_MORE_CONNECTIONS within ConnectResponses #217 (@Julius2342)
- Core: Fix exceptions #234 (@elupus)
- Core: Avoid leaking ValueError exception on unknown APCI command #235 (@elupus)
- add tests for Climate on_off_invert (#233) @farmio
- merge HA plugin from upstream 0.97.2 (#224) @farmio
- Small adjustments to the sensor documentation and example (#219) @biggestj
- merge HA plugin from upstream @farmio

## 0.11.1 Bugfix release 2019-07-08

- Optionally disable reading (GroupValueRead) for sensor and binary_sensor #216 @farmio

## 0.11.0 Added new sensor types and fixed a couple of bugs 2019-06-12

### Features

- Auto detection of local ip: #184 (@farmio )
- Added new sensor types and fix existing: #189 (@farmio ) - binary mapped to RemoteValueSwitch - angle DPT 5.003 - percentU8DPT 5.004 (1 byte unscaled) - percentV8 DPT 6.001 (1 byte signed unscaled) - counter*pulses DPT 6.010 - DPT 8.\*\*\* types (percentV16, delta_time*\*, rotation_angle, 2byte_signed and DPT-8) - luminous_flux DPT 14.042 - pressure DPT 14.058 - string DPT 16.000 - scene_number DPT 17.001
- Binary values are now exposable
- Add support for RGBW lights - DPT 251.600: #191 #206 (@phbaer )
- Bump PyYAML to latest version (5.1): #204 (@Julius2342 )
- Add DPT-8 support for Sensors and HA Sensors: #208 (@farmio )

### Breaking changes

- Scene: scene_number is now 1 indexed according to KNX standards
- Replaced group_address in BinarySensor with group_address_state (not for Home Assistant component)

### Bugfixes

- Fix pulse sensor type: #187 (@farmio )
- Fix climate device using setpoint_shift: #190 (@farmio )
- Read binary sensors on startup: #199 (@farmio )
- Updated YAML to use safe mode: #196 (@farmio )
- Update README.md #195 (thanks @amp-man)
- Code refactoring: #200 (@farmio )
- Fix #194, #193, #129, #116, #114
- Fix #183 and #148 through #190 (@farmio )

## 0.10.0 Bugfix release 2019-02-22

- Connection config can now be configured in xknx.yml (#179 @farmio )
- (breaking change) Introduced target_temperature_state for climate devices (#175 @marvin-w )
- Introduce a configurable rate limit (#178 @marvin-w)
- updated HA plugin (#174 @marvin-w)
- Migrate documentation in main project (#168 @marvin-w)
- documentation updates (@farmio & @marvin-w)

## 0.9.4 - Release 2019-01-01

- updated hass plugin (@marvin-w #162)
- tunable white and color temperature for lights (@farmio #154)

## 0.9.3 - Release 2018-12-23

- updated requirements (added flake8-isort)
- some more unit tests
- Breaking Change:
  ClimateMode is now a member of Climate (the hass plugin
  needs this kind of dependency. Please note the updated xknx.yml)

## 0.9.2 - Release 2018-12-22

- Min and max values for Climate device
- Splitted up Climate in Climate and ClimateMode
- added **contains** method for Devices class.
- fixed KeyError when action refers to a non existing device.

## 0.9.1 - Release 2018-10-28

- state_addresses of binary_sesor should return emty value if no
  state address is set.
- state_address for notification device

## 0.9.0 - Release 2018-09-23

- Updated requirements
- Feature: Added new DPTs for DPTEnthalpy, DPTPartsPerMillion, DPTVoltage. Thanks @magenbrot #146
- Breaking Change: Only read explicit state addresses #140
- Minor: Fixed some comments, @magenbrot #145
- Minor: lowered loglevel from INFO to DEBUG for 'correct answer from KNX bus' @magenbrot #144
- Feature: Add fan device, @itineric #139
- Bugfix: Tunnel: Use the bus address assigned by the server, @M-o-a-T #141
- Bugfix: Adde:wd a check for windows because windows does not support add_signal @pulse-mind #135
- Bugfix: correct testing if xknx exists within self @FireFrei #131
- Feature: Implement support to automatically reconnect KNX/IP tunnel, @rnixx #125
- Feature: Adjusted to Home Assistant's changes to light colors @oliverblaha #128
- Feature: Scan multiple gateways @DrMurx #111
- Bugfix: Pylint errors @rnixx #132
- Typo: @itineric #124
- Feature: Add support for KNX DPT 20.105 @cian #122

## 0.8.5 -Release 2018-03-10

- Bugfix: fixed string representation of GroupAddress https://github.com/home-assistant/home-assistant/issues/13049

## 0.8.4 -Release 2018-03-04

- Bugfix: invert scaling value #114
- Minor: current_brightness and current_color are now properties
- Feature: Added DPT 5.010 DPTValue1Ucount @andreasnanko #109

## 0.8.3 - Release 2018-02-05

- Color support for HASS plugin
- Bugfixes (esp problem with unhashable exceptions)
- Refactoring: splitted up remote_value.py
- Better test coverage

## 0.8.1 - Release 2018-02-03

- Basic support for colored lights
- Better unit test coverage

## 0.8.0 - Release 2018-01-27

- New example for MQTT forwarder (thanks @JohanElmis)
- Splitted up Address into GroupAddress and PhysicalAddress (thanks @encbladexp)
- Time object was renamed to Datetime and does now support different broadcast types "time", "date" and "datetime" (thanks @Roemer)
- Many new DTP datapoints esp for physical values (thanks @Straeng and @JohanElmis)
- new asyncio `await` syntax
- new device "ExposeSensor" to read a local value from KNX bus or to expose a local value to KNX bus.
- Support for KNX-scenes
- better test coverage
- Fixed versions for dependencies (@encbladexp)

And many more smaller improvements :-)

## 0.7.7-0.7.18 - Release 2017-11-05

- Many iterations and bugfixes to get climate support with setpoint shift working.
- Support for invert-position and invert-angle within cover.
- State updater may be switched of within home assistant plugin

## 0.7.6 - Release 2017-08-09

Introduced KNX HVAC/Climate support with operation modes (Frost protection, night, comfort).

## 0.7.0 - Released 2017-07-30

### More asyncio:

More intense usage of asyncio. All device operations and callback functions are now async.

E.g. to switch on a light you have to do:

```python
await light.set_on()
```

See updated [examples](https://github.com/XKNX/xknx/tree/master/examples) for details.

### Renaming of several objects:

The naming of some device were changed in order to get the nomenclature closer to several other automation projects and to avoid confusion. The device objects were also moved into `xknx.devices`.

#### Climate

Renamed class `Thermostat` to `Climate` . Plase rename the section within configuration:

```yaml
groups:
  climate:
    Cellar.Thermostat: { group_address_temperature: "6/2/0" }
```

#### Cover

Renamed class `Shutter` to `Cover`. Plase rename the section within configuration:

```yaml
groups:
  cover:
    Livingroom.Shutter_1:
      {
        group_address_long: "1/4/1",
        group_address_short: "1/4/2",
        group_address_position_feedback: "1/4/3",
        group_address_position: "1/4/4",
        travel_time_down: 50,
        travel_time_up: 60,
      }
```

#### Binary Sensor

Renamed class `Switch` to `BinarySensor`. Plase rename the section within configuration:

```yaml
groups:
  binary_sensor:
    Kitchen.3Switch1:
      group_address: "5/0/0"
```

Sensors with `value_type=binary` are now integrated into the `BinarySensor` class:

```yaml
groups:
  binary_sensor:
    SleepingRoom.Motion.Sensor:
      { group_address: "6/0/0", device_class: "motion" }
    ExtraRoom.Motion.Sensor: { group_address: "6/0/1", device_class: "motion" }
```

The attribute `significant_bit` is now only possible within `binary_sensors`:

```yaml
groups:
  binary_sensor_motion_dection:
    Kitchen.Thermostat.Presence:
      { group_address: "3/0/2", device_class: "motion", significant_bit: 2 }
```

#### Switch

Renamed `Outlet` to `Switch` (Sorry for the confusion...). The configuration now looks like:

```yaml
groups:
  switch:
    Livingroom.Outlet_1: { group_address: "1/3/1" }
    Livingroom.Outlet_2: { group_address: "1/3/2" }
```

Within `Light` class i introduced an attribute `group_address_brightness_state`. The attribute `group_address_state` was renamed to `group_address_switch_state`. I also removed the attribute `group_address_dimm` (which did not have any implemented logic).

## Version 0.6.2 - Released 2017-07-24

XKNX Tunnel now does hartbeat - and reopens connections which are no longer valid.

## Version 0.6.0 - Released 2017-07-23

Using `asyncio` interface, XKNX has now to be stated and stopped asynchronously:

```python
import asyncio
from xknx import XKNX, Outlet

async def main():
    xknx = XKNX()
    await xknx.start()
    outlet = Outlet(xknx,
                    name='TestOutlet',
                    group_address='1/1/11')
    outlet.set_on()
    await asyncio.sleep(2)
    outlet.set_off()
    await xknx.stop()

# pylint: disable=invalid-name
loop = asyncio.get_event_loop()
loop.run_until_complete(main())
loop.close()
```

`sync_state` was renamed to `sync`:

````python
await sensor2.sync()
```
````<|MERGE_RESOLUTION|>--- conflicted
+++ resolved
@@ -6,6 +6,7 @@
 
 - Removed significant_bit attribute in BinarySensor
 - DateTime devices are initialized with sting for broadcast_type: "time", "date" or "datetime" instead of an Enum value
+- * Removed `bind_to_multicast` option in ConnectionConfig and UDPClient
 
 ### New Features
 
@@ -13,22 +14,11 @@
 - Added config option ignore_internal_state in binary sensors (@andreasnanko #267)
 - ClimateMode: add `group_address_operation_mode_standby` as binary operation mode
 
-<<<<<<< HEAD
 ### Bugfixes
 
+* enable multicast on macOS and fix a bug where unknown cemi frames raise a TypeError on routing connections
 - BinarySensor: reset_after is now implemented as asyncio.Task to prevent blocking the loop
 - ClimateMode: binary climate modes should be fully functional now (sending, receiving and syncing)
-=======
-### Breaking changes
-
-* Removed `bind_to_multicast` option in ConnectionConfig and UDPClient
-
-### Bugfixes
-
-* enable multicast on macOS and fix a bug where unknown cemi frames raise a TypeError on routing connections
-
-### Internals
->>>>>>> 39f095a0
 
 ### Internals
 
