# Changelog

## Unreleased changes

### Devices

<<<<<<< HEAD
- Add `respond` option to Switch. If `True` GroupValueRead telegrams to the `group_address` are answered.
=======
- Add NumericValue device.
>>>>>>> 29b043da

### Internals

- Add RemoteValueNumeric for values of type `float | int`.
- Fix DPTBase classmethod return types

## 0.18.5 DPTNumeric 2021-06-08

### Internals

- `DPTBase.parse_transcoder` is now a classmethod to allow parsing only subclasses.
- Add `DPTNumeric` as base class for DPTs representing numeric values.

## 0.18.4 ClimateMode bugfix 2021-06-04

### Bugfix

- ClimateMode: Fix telegram processing when operation_mode and controller_mode (heat/cool) are both used

## 0.18.3 XYY colors 2021-05-30

### Devices

- Light: Support for xyY-color (DPT 242.600)

## 0.18.2 Climate and Light improvements 2021-05-11

### Devices

- Climate: Make `setpoint_shift_mode` optional. When `None` assign its DPT from the first incoming payload.
- Light: Support individual color lights without switch object

## 0.18.1 Internal group addresses 2021-04-23

### Devices

- Add InternalGroupAddress for communication between Devices without sending to the bus.

### Internals

- RemoteValue.value changed to a settable property. It is used to create payloads for outgoing telegrams.
- RemoteValue.update_value (async) sets a new value and awaits the callbacks without sending to the bus.
- Round DPT 14 values to precision of 7 digits

## 0.18.0

## Devices

- Add support for cover lock
- ExposeSensor values can now be read from other xknx devices that share a group address
- Add more information to sensors and binary sensors in the HA integration

### Breaking Changes

- Remove configuration handling from core library (use https://xknx.io/config-converter)

### Internals

- Drop support for python 3.7
- use pytest tests instead of unittest TestCase
- Move RequestResponse and subclasses to xknx.io.request_response.*
- Move ConnectionConfig to xknx.io.connection
- Store last Telegram and decoded value in RemoteValue
- Improve CI to use Codecov instead of Coveralls for code coverage reports

## 0.17.5 Add support for unique ids 2021-03-30

### HA integration

- Add experimental (opt-in) support for unique ids

### Internals

- Remove unfinished config v2

## 0.17.4 Bugfix for ValueReader 2021-03-26

### Internals

- Comparing GroupAddress or IndividualAddress to other types don't raise TypeError anymore
- Specify some type annotations

## 0.17.3 Passive addresses 2021-03-16

### Devices

- Accept lists of group addresses using the heads for group_address / group_address_state and the tails for passive_group_addresses in every Device (and RemoteValue)
- Sensor: Don't allow floats in DPTBase value_type parser

## 0.17.2 Value templates 2021-03-10

### Devices

- BinarySensor, Sensor: add `ha_value_template` attribute to store HomeAssistant value templates

### Internals

- Distribute type annotations

## 0.17.1 Cover up 2021-02-23

### Devices

- Cover: Use correct step direction when stopping

### Internals

- Convert all Enums to upper case to satisfy pylint

## 0.17.0 Route back 2021-02-19

### New Features

- Add new optional config `route_back` for connections to be able to work behind NAT.
- Read env vars after reading config file to allow dynamic config.

### HA integration

- knx_event: fire also for outgoing telegrams

### Devices

- BinarySensor: return `None` for `BinarySensor.counter` when context timeout is not used (and don't calculate it)
- Climate: Add `create_temperature_sensors` option to create dedicated sensors for current and target temperature.
- Weather (breaking change!): Renamed `expose_sensors` to `create_sensors` to prevent confusion with the XKNX `expose_sensor` device type.
- Weather: Added wind bearing attribute that accepts a value in degrees (0-360) for determining wind direction.

### Internals

- RemoteValue is Generic now accepting DPTArray or DPTBinary
- split RemoteValueClimateMode into RemoteValueControllerMode and RemoteValueOperationMode
- return the payload (or None) in RemoteValue.payload_valid(payload) instead of bool
- Light colors are represented as `Tuple[Tuple[int,int,int], int]` instead of `Tuple[List[int], int]` now
- DPT 3 payloads/values are not invertable anymore.
- Tunnel: Interface changed - gateway_ip, gateway_port before local_ip, local_port added with default `0`.
- Tunnel: default `auto_reconnect`to True

## 0.16.3 Fan contributions 2021-02-06

### Devices

- Fan: Add `max_step` attribute which defines the maximum amount of steps. If set, the fan is controlled by steps instead of percentage.
- Fan: Add `group_address_oscillation` and `group_address_oscillation_state` attributes to control the oscillation of a fan.

## 0.16.2 Bugfix for YAML loader 2021-01-24

### Internals

- fix conflict with HA YAML loader

## 0.16.1 HA register services 2021-01-16

### HA integration

- knx_event: renamed `fire_event_filter` to `event_filter` and deprecated `fire_event` config option. A callback is now always registered for HA to be able to modify its `group_addresses` filter from a service.
- added `knx.event_register` service allowing to add and remove group addresses to trigger knx_event without having to change configuration.
- added `knx.exposure_register` service allowing to add and remove ExposeSensor instances at runtime

### Internals

- remove DPTComparator: DPTBinary and DPTArray are not equal, even if their .value is, and are never equal to `None`.
- add Device.shutdown() method (used eg. when removing ExposeSensor)
- TelegramQueue.Callback: add `group_addresses` attribute to store a list of GroupAddress triggering the callback (additionally to `address_filters`).
- add a lot of type annotations

## 0.16.0 APCI possibilities considerably increased 2021-01-01

### Devices

- Sensor: add DPT-3 datatypes "stepwise_dimming", "stepwise_blinds", "startstop_dimming", "startstop_blinds"
- Light: It is now possible to control lights using individual group addresses for red, green, blue and white

### HA integration

- knx_event: renamed `address` to `destination` and added `source`, `telegramtype`, `direction` attributes.

### Internals

- Tunnel connections process DisconnectRequest now and closes/reconnects the tunnel when the other side closes gracefully
- XKNX.connected Event can be used in future to await for a working connection or stop/relaunch tasks if the connection is lost
- Lower heartbeat rate from every 15sec to every 70 sec and raise ConnectionstateRequest timeout from 1 to 10sec (3/8/1 KNXip Overview §5.8 Timeout Constants)
- clean up Tunnel class
- refactored timeout handling in GatewayScanner, RequestResponse and ValueReader.
- renamed "PhysicalAddress" to "IndividualAddress"
- Telegram: `group_address` renamed to `destination_address`, to prepare support for other APCI services and add `source_address`
- Telegram: remove `Telegram.telegramtype` and replace with payload object derived from `xknx.telegram.apci.APCI`.
- CEMIFrame: remove `CEMIFrame.cmd`, which can be derived from `CEMIFrame.payload`.
- APCI: extend APCI services (e.g. `MemoryRead/Write/Response`, `PropertyRead/Write/Response`, etc).
- Farewell Travis CI; Welcome Github Actions!
- StateUpdater allow float values for `register_remote_value(tracker_options)` attribute.
- Handle exceptions from received unsupported or not implemented KNXIP Service Type identifiers

## 0.15.6 Bugfix for StateUpater 2020-11-26

### Bugfixes

- StateUpdater: shield from cancellation so update_received() don't cancel ongoing RemoteValue.read_state()

## 0.15.5 A Telegram for everyone 2020-11-25

### Internals

- process every incoming Telegram in all Devices, regardless if a callback for the GA is registered (eg. StateUpdater) or not.

### Bugfixes

- StateUpdater: always close the update task before starting a new in StateTracker
- Cover: separate target and state position RemoteValue to fix position update from RemoteValue and call `after_update()`

## 0.15.4 Bugfix for switch 2020-11-22

### Devices

- Light, Switch: initialize state with `None` instead of `False` to account for unknown state.
- Cover: `device_class` may be used to store the type of cover for Home-Assistant.
- HA-Entity Light, Switch, Cover: initialize with `assumed_state = True` until we have received a state.

### Bugfixes

- Switch.after_update was not called from RemoteValueSwitch.read_state (StateUpdater). Moved Switch.state to RemoteValue again.
- StateUpdater: query less aggressive - 2 parallel reads with 2 seconds timeout (instead of 3 - 1).

## 0.15.3 Opposite day! 2020-10-29

### Devices

- BinarySensor: added option to invert payloads
- BinarySensor: `ignore_internal_state` and counter are only applied to GroupValueWrite telegrams, not GroupValueRespond.
- BinarySensor: if `context_timeout` is set `ignore_internal_state` is set to True.
- Switch: added option to invert payloads

### Bugfixes

- HA Switch entity: keep state without state_address
- Cover: fix `set_position` without writable position / auto_stop_if_necessary
- handle unsupported CEMI Messages without loosing tunnel connection

## 0.15.2 Winter is coming

### Devices

- ClimateMode: Refactor climate modes in operation_mode and controller_mode, also fixes a bug for binary operation modes where the mode would be set to AWAY no matter what value was sent to the bus.
- Sensor: Add `always_callback` option
- Switch: Allow resetting switches after x seconds with the new `reset_after` option.

### Internals

- StateUpdater: Only request 3 GAs at a time.
- RemoteValue: Add support for passive group addresses

## 0.15.1 bugfix for binary sensors

### Devices

- BinarySensor: `reset_after` expects seconds, instead of ms now (to use same unit as `context_timeout`)
- Binary Sensor: Change the default setting `context_timeout` for binary sensor from 1.0 to 0.0 and fixes a bug that would result in the update callback being executed twice thus executing certain automations in HA twice for binary sensor from 1.0 to 0.0 and fixes a bug that would result in the update callback being executed twice thus executing certain automations in HA twice.

## 0.15.0 Spring cleaning and quality of life changes

### Logging

- An additional `log_directory` parameter has been introduced that allows you to log your KNX logs to a dedicated file. We will likely silence more logs over the time but this option will help you and us to triage issues easier in the future. It is disabled by default.

### Internals

- The heartbeat task, that is used to monitor the state of the tunnel and trigger reconnects if it doesn't respond, is now properly stopped once we receive the first reconnect request
- `XKNX.start()` no longer takes arguments. They are now passed directly to the constructor when instantiating `XKNX()`
- Support for python 3.6 has been dropped
- XKNX can now be used as an asynchronous context manager
- Internal refactorings
- Improve test coverage

## 0.14.4 Bugfix release

### Devices

- Don't set standby operation mode if telegram was not processed by any RemoteValue
- Allow covers to be inverted again
- Correctly process outgoing telegrams in our own devices

## 0.14.3 Bugfix release

### Internals

- Make connectivity less noisy on connection errors.

## 0.14.2 Bugfix release

### Bugfixes

- Correctly reset the counter of the binary sensor after a trigger.

## 0.14.1 Bugfix release

### Bugfixes

- Use correct DPT 9.006 for the air pressure attribute of weather devices
- Reset binary sensor counters after the context has been timed out in order to be able to use state change events within HA
- Code cleanups

## 0.14.0 New sensor types and refactoring of binary sensor automations

### Breaking changes

- Binary sensor automations within the home assistant integration have been refactored to use the HA built in events as automation source instead of having the automation schema directly attached to the sensors. (Migration Guide: https://xknx.io/migration_ha_0116.html)

### New Features

- Add support for new sensor types DPT 12.1200 (DPT_VolumeLiquid_Litre) and DPT 12.1201 (DPTVolumeM3).
- Weather devices now have an additional `brightness_north` GA to measure the brightness. Additionally, all sensor values are now part of the HA device state attributes for a given weather device.

### Bugfixes

- Fix hourly broadcasting of localtime

### Internals

- Allow to pass GroupAddress and PhysicalAddress objects to wherever an address is acceptable.
- Stop heartbeat and reconnect tasks before disconnecting

## 0.13.0 New weather device and bugfixes for HA integration

### Deprecation notes

- Python 3.5 is no longer supported

### New Features

- Adds support for a weather station via a dedicated weather device
- support for configuring the previously hard-coded multicast address (@jochembroekhoff #312)

### Internals

- GatewayScanner: Passing None or an integer <= 0 to the `stop_on_found` parameter now causes the scanner to only stop once the timeout is reached (@jochembroekhoff #311)
- Devices are now added automatically to the xknx.devices list after initialization
- Device.sync() method now again has a `wait_for_result` parameter that allows the user to wait for the telegrams
- The default timeout of the `ValueReader` has been extended from 1 second to 2 seconds

### Bugfixes

- Device: Fixes a bug (#339) introduced in 0.12.0 so that it is again possible to have multiple devices with the same name in the HA integration

## 0.12.0 New StateUpdater, improvements to the HA integrations and bug fixes 2020-08-14

### Breaking changes

- Climate: `setpoint_shift_step` renamed for `temperature_step`. This attribute can be applied to all temperature modes. Default is `0.1`
- Removed significant_bit attribute in BinarySensor
- DateTime devices are initialized with sting for broadcast_type: "time", "date" or "datetime" instead of an Enum value
- Removed `bind_to_multicast` option in ConnectionConfig and UDPClient

### New Features

- Cover: add optional `group_address_stop` for manual stopping
- Cover: start travel calculator when up/down telegram from bus is received
- HA integration: `knx.send` service takes `type` attribute to allow sending DPT encoded values like `sensor`
- HA integration: `sensor` and `expose` accept int and float values for `type` (parsed as DPT numbers)
- new StateUpdater: Devices `sync_state` can be set to `init` to just initialize state on startup, `expire [minutes]` to read the state from the KNX bus when it was not updated for [minutes] or `every [minutes]` to update it regularly every [minutes]
- Sensor and ExposeSensor now also accepts `value_type` of int (generic DPT) or float (specific DPT) if implemented.
- Added config option ignore_internal_state in binary sensors (@andreasnanko #267)
- Add support for 2byte float type (DPT 9.002) to climate shiftpoint
- ClimateMode: add `group_address_operation_mode_standby` as binary operation mode
- ClimateMode: add `group_address_heat_cool` and `group_address_heat_cool_state for switching heating mode / cooling mode with DPT1

### Bugfixes

- Tunneling: don't process incoming L_Data.con confirmation frames. This avoids processing every outgoing telegram twice.
- enable multicast on macOS and fix a bug where unknown cemi frames raise a TypeError on routing connections
- BinarySensor: reset_after is now implemented as asyncio.Task to prevent blocking the loop
- ClimateMode: binary climate modes should be fully functional now (sending, receiving and syncing)
- Cover: position update from bus does update current position, but not target position (when moving)

### Internals

- Cover travelcalculator doesn't start from 0% but is initialized by first movement or status telegram
- Cover uses 0% for open cover and 100% for closed cover now
- DPT classes can now be searched via value_type string or dpt number from any parent class (DPTBase for all) to be used in Sensor
- Use RemoteValue class in BinarySensor, DateTime and ClimateMode device
- use time.struct_time for internal time and date representation
- use a regular Bool type for BinarySensor state representation
- RemoteValue.process has always_callback attribute to run the callbacks on every process even if the payload didn't change
- Separate incoming and outgoing telegram queues; apply rate limit only for outgoing telegrams
- Automatically publish packages to pypi (@Julius2342 #277)
- keep xknx version in `xknx/__version__.py` (@farmio #278)
- add raw_socket logger (@farmio #299)

## 0.11.3 Sensor types galore! 2020-04-28

### New Features

- added a lot of DPTs now useable as sensor type (@eXtenZy #255)

### Bugfixes

- DPT_Step correction (used in Cover) (@recMartin #260)
- prevent reconnects on unknown CEMI Messages (@farmio #271)
- fix the parsing of operation mode strings to HVACOperationMode (@FredericMa #266)
- corrected binding to multicast address in Windows (Routing) (@FredericMa #256)
- finish tasks when stopping xknx (@farmio #264, #274)

### Internals

- some code cleanup (dpt, telegram and remote_value module) (@farmio #232)
- refactor Notification device (@farmio #245)

## 0.11.2 Add invert for climate on_off; fixed RGBW lights and stability improvements 2019-09-29

### New Features

- Sensor: add DPT 9.006 as pressure_2byte #223 (@michelde)
- Climate: add new attribute on_off_invert #225 (@tombbo)

### Bugfixes

- Light: Fix for wrong structure of RGBW DPT 251.600 #231 (@dstrigl)
- Core: Correct handling of E_NO_MORE_CONNECTIONS within ConnectResponses #217 (@Julius2342)
- Core: Fix exceptions #234 (@elupus)
- Core: Avoid leaking ValueError exception on unknown APCI command #235 (@elupus)
- add tests for Climate on_off_invert (#233) @farmio
- merge HA plugin from upstream 0.97.2 (#224) @farmio
- Small adjustments to the sensor documentation and example (#219) @biggestj
- merge HA plugin from upstream @farmio

## 0.11.1 Bugfix release 2019-07-08

- Optionally disable reading (GroupValueRead) for sensor and binary_sensor #216 @farmio

## 0.11.0 Added new sensor types and fixed a couple of bugs 2019-06-12

### Features

- Auto detection of local ip: #184 (@farmio )
- Added new sensor types and fix existing: #189 (@farmio ) - binary mapped to RemoteValueSwitch - angle DPT 5.003 - percentU8DPT 5.004 (1 byte unscaled) - percentV8 DPT 6.001 (1 byte signed unscaled) - counter*pulses DPT 6.010 - DPT 8.\*\*\* types (percentV16, delta_time*\*, rotation_angle, 2byte_signed and DPT-8) - luminous_flux DPT 14.042 - pressure DPT 14.058 - string DPT 16.000 - scene_number DPT 17.001
- Binary values are now exposable
- Add support for RGBW lights - DPT 251.600: #191 #206 (@phbaer )
- Bump PyYAML to latest version (5.1): #204 (@Julius2342 )
- Add DPT-8 support for Sensors and HA Sensors: #208 (@farmio )

### Breaking changes

- Scene: scene_number is now 1 indexed according to KNX standards
- Replaced group_address in BinarySensor with group_address_state (not for Home Assistant component)

### Bugfixes

- Fix pulse sensor type: #187 (@farmio )
- Fix climate device using setpoint_shift: #190 (@farmio )
- Read binary sensors on startup: #199 (@farmio )
- Updated YAML to use safe mode: #196 (@farmio )
- Update README.md #195 (thanks @amp-man)
- Code refactoring: #200 (@farmio )
- Fix #194, #193, #129, #116, #114
- Fix #183 and #148 through #190 (@farmio )

## 0.10.0 Bugfix release 2019-02-22

- Connection config can now be configured in xknx.yml (#179 @farmio )
- (breaking change) Introduced target_temperature_state for climate devices (#175 @marvin-w )
- Introduce a configurable rate limit (#178 @marvin-w)
- updated HA plugin (#174 @marvin-w)
- Migrate documentation in main project (#168 @marvin-w)
- documentation updates (@farmio & @marvin-w)

## 0.9.4 - Release 2019-01-01

- updated hass plugin (@marvin-w #162)
- tunable white and color temperature for lights (@farmio #154)

## 0.9.3 - Release 2018-12-23

- updated requirements (added flake8-isort)
- some more unit tests
- Breaking Change:
  ClimateMode is now a member of Climate (the hass plugin
  needs this kind of dependency. Please note the updated xknx.yml)

## 0.9.2 - Release 2018-12-22

- Min and max values for Climate device
- Splitted up Climate in Climate and ClimateMode
- added **contains** method for Devices class.
- fixed KeyError when action refers to a non existing device.

## 0.9.1 - Release 2018-10-28

- state_addresses of binary_sesor should return emty value if no
  state address is set.
- state_address for notification device

## 0.9.0 - Release 2018-09-23

- Updated requirements
- Feature: Added new DPTs for DPTEnthalpy, DPTPartsPerMillion, DPTVoltage. Thanks @magenbrot #146
- Breaking Change: Only read explicit state addresses #140
- Minor: Fixed some comments, @magenbrot #145
- Minor: lowered loglevel from INFO to DEBUG for 'correct answer from KNX bus' @magenbrot #144
- Feature: Add fan device, @itineric #139
- Bugfix: Tunnel: Use the bus address assigned by the server, @M-o-a-T #141
- Bugfix: Adde:wd a check for windows because windows does not support add_signal @pulse-mind #135
- Bugfix: correct testing if xknx exists within self @FireFrei #131
- Feature: Implement support to automatically reconnect KNX/IP tunnel, @rnixx #125
- Feature: Adjusted to Home Assistant's changes to light colors @oliverblaha #128
- Feature: Scan multiple gateways @DrMurx #111
- Bugfix: Pylint errors @rnixx #132
- Typo: @itineric #124
- Feature: Add support for KNX DPT 20.105 @cian #122

## 0.8.5 -Release 2018-03-10

- Bugfix: fixed string representation of GroupAddress https://github.com/home-assistant/home-assistant/issues/13049

## 0.8.4 -Release 2018-03-04

- Bugfix: invert scaling value #114
- Minor: current_brightness and current_color are now properties
- Feature: Added DPT 5.010 DPTValue1Ucount @andreasnanko #109

## 0.8.3 - Release 2018-02-05

- Color support for HASS plugin
- Bugfixes (esp problem with unhashable exceptions)
- Refactoring: splitted up remote_value.py
- Better test coverage

## 0.8.1 - Release 2018-02-03

- Basic support for colored lights
- Better unit test coverage

## 0.8.0 - Release 2018-01-27

- New example for MQTT forwarder (thanks @JohanElmis)
- Splitted up Address into GroupAddress and PhysicalAddress (thanks @encbladexp)
- Time object was renamed to Datetime and does now support different broadcast types "time", "date" and "datetime" (thanks @Roemer)
- Many new DTP datapoints esp for physical values (thanks @Straeng and @JohanElmis)
- new asyncio `await` syntax
- new device "ExposeSensor" to read a local value from KNX bus or to expose a local value to KNX bus.
- Support for KNX-scenes
- better test coverage
- Fixed versions for dependencies (@encbladexp)

And many more smaller improvements :-)

## 0.7.7-0.7.18 - Release 2017-11-05

- Many iterations and bugfixes to get climate support with setpoint shift working.
- Support for invert-position and invert-angle within cover.
- State updater may be switched of within home assistant plugin

## 0.7.6 - Release 2017-08-09

Introduced KNX HVAC/Climate support with operation modes (Frost protection, night, comfort).

## 0.7.0 - Released 2017-07-30

### More asyncio:

More intense usage of asyncio. All device operations and callback functions are now async.

E.g. to switch on a light you have to do:

```python
await light.set_on()
```

See updated [examples](https://github.com/XKNX/xknx/tree/main/examples) for details.

### Renaming of several objects:

The naming of some device were changed in order to get the nomenclature closer to several other automation projects and to avoid confusion. The device objects were also moved into `xknx.devices`.

#### Climate

Renamed class `Thermostat` to `Climate` . Plase rename the section within configuration:

```yaml
groups:
  climate:
    Cellar.Thermostat: { group_address_temperature: "6/2/0" }
```

#### Cover

Renamed class `Shutter` to `Cover`. Plase rename the section within configuration:

```yaml
groups:
  cover:
    Livingroom.Shutter_1:
      {
        group_address_long: "1/4/1",
        group_address_short: "1/4/2",
        group_address_position_feedback: "1/4/3",
        group_address_position: "1/4/4",
        travel_time_down: 50,
        travel_time_up: 60,
      }
```

#### Binary Sensor

Renamed class `Switch` to `BinarySensor`. Plase rename the section within configuration:

```yaml
groups:
  binary_sensor:
    Kitchen.3Switch1:
      group_address: "5/0/0"
```

Sensors with `value_type=binary` are now integrated into the `BinarySensor` class:

```yaml
groups:
  binary_sensor:
    SleepingRoom.Motion.Sensor:
      { group_address: "6/0/0", device_class: "motion" }
    ExtraRoom.Motion.Sensor: { group_address: "6/0/1", device_class: "motion" }
```

The attribute `significant_bit` is now only possible within `binary_sensors`:

```yaml
groups:
  binary_sensor_motion_dection:
    Kitchen.Thermostat.Presence:
      { group_address: "3/0/2", device_class: "motion", significant_bit: 2 }
```

#### Switch

Renamed `Outlet` to `Switch` (Sorry for the confusion...). The configuration now looks like:

```yaml
groups:
  switch:
    Livingroom.Outlet_1: { group_address: "1/3/1" }
    Livingroom.Outlet_2: { group_address: "1/3/2" }
```

Within `Light` class i introduced an attribute `group_address_brightness_state`. The attribute `group_address_state` was renamed to `group_address_switch_state`. I also removed the attribute `group_address_dimm` (which did not have any implemented logic).

## Version 0.6.2 - Released 2017-07-24

XKNX Tunnel now does hartbeat - and reopens connections which are no longer valid.

## Version 0.6.0 - Released 2017-07-23

Using `asyncio` interface, XKNX has now to be stated and stopped asynchronously:

```python
import asyncio
from xknx import XKNX, Outlet

async def main():
    xknx = XKNX()
    await xknx.start()
    outlet = Outlet(xknx,
                    name='TestOutlet',
                    group_address='1/1/11')
    outlet.set_on()
    await asyncio.sleep(2)
    outlet.set_off()
    await xknx.stop()

# pylint: disable=invalid-name
loop = asyncio.get_event_loop()
loop.run_until_complete(main())
loop.close()
```

`sync_state` was renamed to `sync`:

````python
await sensor2.sync()
```
````<|MERGE_RESOLUTION|>--- conflicted
+++ resolved
@@ -4,11 +4,8 @@
 
 ### Devices
 
-<<<<<<< HEAD
-- Add `respond` option to Switch. If `True` GroupValueRead telegrams to the `group_address` are answered.
-=======
+- Add `respond_to_read` option to Switch. If `True` GroupValueRead telegrams to the `group_address` are answered.
 - Add NumericValue device.
->>>>>>> 29b043da
 
 ### Internals
 
