--- conflicted
+++ resolved
@@ -2,15 +2,13 @@
 
 ## Unreleased changes
 
-<<<<<<< HEAD
 ### Connection
 
 - Fix rate limiter wait time. Don't add time waiting for ACK or L_DATA.con frames to the rate_limit.
-=======
+
 ## Internals
 
 - Cleanup some list generating code in the knxip module
->>>>>>> 5f576050
 
 ## 0.18.15 Come back almighty Gateway Scanner
 
