--- conflicted
+++ resolved
@@ -1,14 +1,13 @@
 # Changelog
 
+## Unreleased changes
+
+### Devices
+- Switch: added current_power, total_energy and standby attributes
+
 ## 0.17.3 Passive addresses 2021-03-16
 
 ### Devices
-<<<<<<< HEAD
-- Switch: added current_power, total_energy and standby attributes
-
-### Internals
-=======
->>>>>>> 6a9be156
 
 - Accept lists of group addresses using the heads for group_address / group_address_state and the tails for passive_group_addresses in every Device (and RemoteValue)
 - Sensor: Don't allow floats in DPTBase value_type parser
