# Changelog

## Unreleased changes

## Devices

- Add support for cover lock
<<<<<<< HEAD
- ExposeSensor values can now be read from other xknx devices that share a group address
=======
- Add more information to sensors and binary sensors in the HA integration
- Store last Telegram and decoded value in RemoteValue

### Breaking Changes

- Remove configuration handling from core library (use https://xknx.io/config-converter)
- Drop support for python 3.7
>>>>>>> 5ef5cb68

### Internals

- Drop support for python 3.7
- use pytest tests instead of unittest TestCase
- Move RequestResponse and subclasses to xknx.io.request_response.*
- Move ConnectionConfig to xknx.io.connection

## 0.17.5 Add support for unique ids 2021-03-30

### HA integration

- Add experimental (opt-in) support for unique ids

### Internals

- Remove unfinished config v2

## 0.17.4 Bugfix for ValueReader 2021-03-26

### Internals

- Comparing GroupAddress or IndividualAddress to other types don't raise TypeError anymore
- Specify some type annotations

## 0.17.3 Passive addresses 2021-03-16

### Devices

- Accept lists of group addresses using the heads for group_address / group_address_state and the tails for passive_group_addresses in every Device (and RemoteValue)
- Sensor: Don't allow floats in DPTBase value_type parser

## 0.17.2 Value templates 2021-03-10

### Devices

- BinarySensor, Sensor: add `ha_value_template` attribute to store HomeAssistant value templates

### Internals

- Distribute type annotations

## 0.17.1 Cover up 2021-02-23

### Devices

- Cover: Use correct step direction when stopping

### Internals

- Convert all Enums to upper case to satisfy pylint

## 0.17.0 Route back 2021-02-19

### New Features

- Add new optional config `route_back` for connections to be able to work behind NAT.
- Read env vars after reading config file to allow dynamic config.

### HA integration

- knx_event: fire also for outgoing telegrams

### Devices

- BinarySensor: return `None` for `BinarySensor.counter` when context timeout is not used (and don't calculate it)
- Climate: Add `create_temperature_sensors` option to create dedicated sensors for current and target temperature.
- Weather (breaking change!): Renamed `expose_sensors` to `create_sensors` to prevent confusion with the XKNX `expose_sensor` device type.
- Weather: Added wind bearing attribute that accepts a value in degrees (0-360) for determining wind direction.

### Internals

- RemoteValue is Generic now accepting DPTArray or DPTBinary
- split RemoteValueClimateMode into RemoteValueControllerMode and RemoteValueOperationMode
- return the payload (or None) in RemoteValue.payload_valid(payload) instead of bool
- Light colors are represented as `Tuple[Tuple[int,int,int], int]` instead of `Tuple[List[int], int]` now
- DPT 3 payloads/values are not invertable anymore.
- Tunnel: Interface changed - gateway_ip, gateway_port before local_ip, local_port added with default `0`.
- Tunnel: default `auto_reconnect`to True

## 0.16.3 Fan contributions 2021-02-06

### Devices

- Fan: Add `max_step` attribute which defines the maximum amount of steps. If set, the fan is controlled by steps instead of percentage.
- Fan: Add `group_address_oscillation` and `group_address_oscillation_state` attributes to control the oscillation of a fan.

## 0.16.2 Bugfix for YAML loader 2021-01-24

### Internals

- fix conflict with HA YAML loader

## 0.16.1 HA register services 2021-01-16

### HA integration

- knx_event: renamed `fire_event_filter` to `event_filter` and deprecated `fire_event` config option. A callback is now always registered for HA to be able to modify its `group_addresses` filter from a service.
- added `knx.event_register` service allowing to add and remove group addresses to trigger knx_event without having to change configuration.
- added `knx.exposure_register` service allowing to add and remove ExposeSensor instances at runtime

### Internals

- remove DPTComparator: DPTBinary and DPTArray are not equal, even if their .value is, and are never equal to `None`.
- add Device.shutdown() method (used eg. when removing ExposeSensor)
- TelegramQueue.Callback: add `group_addresses` attribute to store a list of GroupAddress triggering the callback (additionally to `address_filters`).
- add a lot of type annotations

## 0.16.0 APCI possibilities considerably increased 2021-01-01

### Devices

- Sensor: add DPT-3 datatypes "stepwise_dimming", "stepwise_blinds", "startstop_dimming", "startstop_blinds"
- Light: It is now possible to control lights using individual group addresses for red, green, blue and white

### HA integration

- knx_event: renamed `address` to `destination` and added `source`, `telegramtype`, `direction` attributes.

### Internals

- Tunnel connections process DisconnectRequest now and closes/reconnects the tunnel when the other side closes gracefully
- XKNX.connected Event can be used in future to await for a working connection or stop/relaunch tasks if the connection is lost
- Lower heartbeat rate from every 15sec to every 70 sec and raise ConnectionstateRequest timeout from 1 to 10sec (3/8/1 KNXip Overview §5.8 Timeout Constants)
- clean up Tunnel class
- refactored timeout handling in GatewayScanner, RequestResponse and ValueReader.
- renamed "PhysicalAddress" to "IndividualAddress"
- Telegram: `group_address` renamed to `destination_address`, to prepare support for other APCI services and add `source_address`
- Telegram: remove `Telegram.telegramtype` and replace with payload object derived from `xknx.telegram.apci.APCI`.
- CEMIFrame: remove `CEMIFrame.cmd`, which can be derived from `CEMIFrame.payload`.
- APCI: extend APCI services (e.g. `MemoryRead/Write/Response`, `PropertyRead/Write/Response`, etc).
- Farewell Travis CI; Welcome Github Actions!
- StateUpdater allow float values for `register_remote_value(tracker_options)` attribute.
- Handle exceptions from received unsupported or not implemented KNXIP Service Type identifiers

## 0.15.6 Bugfix for StateUpater 2020-11-26

### Bugfixes

- StateUpdater: shield from cancellation so update_received() don't cancel ongoing RemoteValue.read_state()

## 0.15.5 A Telegram for everyone 2020-11-25

### Internals

- process every incoming Telegram in all Devices, regardless if a callback for the GA is registered (eg. StateUpdater) or not.

### Bugfixes

- StateUpdater: always close the update task before starting a new in StateTracker
- Cover: separate target and state position RemoteValue to fix position update from RemoteValue and call `after_update()`

## 0.15.4 Bugfix for switch 2020-11-22

### Devices

- Light, Switch: initialize state with `None` instead of `False` to account for unknown state.
- Cover: `device_class` may be used to store the type of cover for Home-Assistant.
- HA-Entity Light, Switch, Cover: initialize with `assumed_state = True` until we have received a state.

### Bugfixes

- Switch.after_update was not called from RemoteValueSwitch.read_state (StateUpdater). Moved Switch.state to RemoteValue again.
- StateUpdater: query less aggressive - 2 parallel reads with 2 seconds timeout (instead of 3 - 1).

## 0.15.3 Opposite day! 2020-10-29

### Devices

- BinarySensor: added option to invert payloads
- BinarySensor: `ignore_internal_state` and counter are only applied to GroupValueWrite telegrams, not GroupValueRespond.
- BinarySensor: if `context_timeout` is set `ignore_internal_state` is set to True.
- Switch: added option to invert payloads

### Bugfixes

- HA Switch entity: keep state without state_address
- Cover: fix `set_position` without writable position / auto_stop_if_necessary
- handle unsupported CEMI Messages without loosing tunnel connection

## 0.15.2 Winter is coming

### Devices

- ClimateMode: Refactor climate modes in operation_mode and controller_mode, also fixes a bug for binary operation modes where the mode would be set to AWAY no matter what value was sent to the bus.
- Sensor: Add `always_callback` option
- Switch: Allow resetting switches after x seconds with the new `reset_after` option.

### Internals

- StateUpdater: Only request 3 GAs at a time.
- RemoteValue: Add support for passive group addresses

## 0.15.1 bugfix for binary sensors

### Devices

- BinarySensor: `reset_after` expects seconds, instead of ms now (to use same unit as `context_timeout`)
- Binary Sensor: Change the default setting `context_timeout` for binary sensor from 1.0 to 0.0 and fixes a bug that would result in the update callback being executed twice thus executing certain automations in HA twice for binary sensor from 1.0 to 0.0 and fixes a bug that would result in the update callback being executed twice thus executing certain automations in HA twice.

## 0.15.0 Spring cleaning and quality of life changes

### Logging

- An additional `log_directory` parameter has been introduced that allows you to log your KNX logs to a dedicated file. We will likely silence more logs over the time but this option will help you and us to triage issues easier in the future. It is disabled by default.

### Internals

- The heartbeat task, that is used to monitor the state of the tunnel and trigger reconnects if it doesn't respond, is now properly stopped once we receive the first reconnect request
- `XKNX.start()` no longer takes arguments. They are now passed directly to the constructor when instantiating `XKNX()`
- Support for python 3.6 has been dropped
- XKNX can now be used as an asynchronous context manager
- Internal refactorings
- Improve test coverage

## 0.14.4 Bugfix release

### Devices

- Don't set standby operation mode if telegram was not processed by any RemoteValue
- Allow covers to be inverted again
- Correctly process outgoing telegrams in our own devices

## 0.14.3 Bugfix release

### Internals

- Make connectivity less noisy on connection errors.

## 0.14.2 Bugfix release

### Bugfixes

- Correctly reset the counter of the binary sensor after a trigger.

## 0.14.1 Bugfix release

### Bugfixes

- Use correct DPT 9.006 for the air pressure attribute of weather devices
- Reset binary sensor counters after the context has been timed out in order to be able to use state change events within HA
- Code cleanups

## 0.14.0 New sensor types and refactoring of binary sensor automations

### Breaking changes

- Binary sensor automations within the home assistant integration have been refactored to use the HA built in events as automation source instead of having the automation schema directly attached to the sensors. (Migration Guide: https://xknx.io/migration_ha_0116.html)

### New Features

- Add support for new sensor types DPT 12.1200 (DPT_VolumeLiquid_Litre) and DPT 12.1201 (DPTVolumeM3).
- Weather devices now have an additional `brightness_north` GA to measure the brightness. Additionally, all sensor values are now part of the HA device state attributes for a given weather device.

### Bugfixes

- Fix hourly broadcasting of localtime

### Internals

- Allow to pass GroupAddress and PhysicalAddress objects to wherever an address is acceptable.
- Stop heartbeat and reconnect tasks before disconnecting

## 0.13.0 New weather device and bugfixes for HA integration

### Deprecation notes

- Python 3.5 is no longer supported

### New Features

- Adds support for a weather station via a dedicated weather device
- support for configuring the previously hard-coded multicast address (@jochembroekhoff #312)

### Internals

- GatewayScanner: Passing None or an integer <= 0 to the `stop_on_found` parameter now causes the scanner to only stop once the timeout is reached (@jochembroekhoff #311)
- Devices are now added automatically to the xknx.devices list after initialization
- Device.sync() method now again has a `wait_for_result` parameter that allows the user to wait for the telegrams
- The default timeout of the `ValueReader` has been extended from 1 second to 2 seconds

### Bugfixes

- Device: Fixes a bug (#339) introduced in 0.12.0 so that it is again possible to have multiple devices with the same name in the HA integration

## 0.12.0 New StateUpdater, improvements to the HA integrations and bug fixes 2020-08-14

### Breaking changes

- Climate: `setpoint_shift_step` renamed for `temperature_step`. This attribute can be applied to all temperature modes. Default is `0.1`
- Removed significant_bit attribute in BinarySensor
- DateTime devices are initialized with sting for broadcast_type: "time", "date" or "datetime" instead of an Enum value
- Removed `bind_to_multicast` option in ConnectionConfig and UDPClient

### New Features

- Cover: add optional `group_address_stop` for manual stopping
- Cover: start travel calculator when up/down telegram from bus is received
- HA integration: `knx.send` service takes `type` attribute to allow sending DPT encoded values like `sensor`
- HA integration: `sensor` and `expose` accept int and float values for `type` (parsed as DPT numbers)
- new StateUpdater: Devices `sync_state` can be set to `init` to just initialize state on startup, `expire [minutes]` to read the state from the KNX bus when it was not updated for [minutes] or `every [minutes]` to update it regularly every [minutes]
- Sensor and ExposeSensor now also accepts `value_type` of int (generic DPT) or float (specific DPT) if implemented.
- Added config option ignore_internal_state in binary sensors (@andreasnanko #267)
- Add support for 2byte float type (DPT 9.002) to climate shiftpoint
- ClimateMode: add `group_address_operation_mode_standby` as binary operation mode
- ClimateMode: add `group_address_heat_cool` and `group_address_heat_cool_state for switching heating mode / cooling mode with DPT1

### Bugfixes

- Tunneling: don't process incoming L_Data.con confirmation frames. This avoids processing every outgoing telegram twice.
- enable multicast on macOS and fix a bug where unknown cemi frames raise a TypeError on routing connections
- BinarySensor: reset_after is now implemented as asyncio.Task to prevent blocking the loop
- ClimateMode: binary climate modes should be fully functional now (sending, receiving and syncing)
- Cover: position update from bus does update current position, but not target position (when moving)

### Internals

- Cover travelcalculator doesn't start from 0% but is initialized by first movement or status telegram
- Cover uses 0% for open cover and 100% for closed cover now
- DPT classes can now be searched via value_type string or dpt number from any parent class (DPTBase for all) to be used in Sensor
- Use RemoteValue class in BinarySensor, DateTime and ClimateMode device
- use time.struct_time for internal time and date representation
- use a regular Bool type for BinarySensor state representation
- RemoteValue.process has always_callback attribute to run the callbacks on every process even if the payload didn't change
- Separate incoming and outgoing telegram queues; apply rate limit only for outgoing telegrams
- Automatically publish packages to pypi (@Julius2342 #277)
- keep xknx version in `xknx/__version__.py` (@farmio #278)
- add raw_socket logger (@farmio #299)

## 0.11.3 Sensor types galore! 2020-04-28

### New Features

- added a lot of DPTs now useable as sensor type (@eXtenZy #255)

### Bugfixes

- DPT_Step correction (used in Cover) (@recMartin #260)
- prevent reconnects on unknown CEMI Messages (@farmio #271)
- fix the parsing of operation mode strings to HVACOperationMode (@FredericMa #266)
- corrected binding to multicast address in Windows (Routing) (@FredericMa #256)
- finish tasks when stopping xknx (@farmio #264, #274)

### Internals

- some code cleanup (dpt, telegram and remote_value module) (@farmio #232)
- refactor Notification device (@farmio #245)

## 0.11.2 Add invert for climate on_off; fixed RGBW lights and stability improvements 2019-09-29

### New Features

- Sensor: add DPT 9.006 as pressure_2byte #223 (@michelde)
- Climate: add new attribute on_off_invert #225 (@tombbo)

### Bugfixes

- Light: Fix for wrong structure of RGBW DPT 251.600 #231 (@dstrigl)
- Core: Correct handling of E_NO_MORE_CONNECTIONS within ConnectResponses #217 (@Julius2342)
- Core: Fix exceptions #234 (@elupus)
- Core: Avoid leaking ValueError exception on unknown APCI command #235 (@elupus)
- add tests for Climate on_off_invert (#233) @farmio
- merge HA plugin from upstream 0.97.2 (#224) @farmio
- Small adjustments to the sensor documentation and example (#219) @biggestj
- merge HA plugin from upstream @farmio

## 0.11.1 Bugfix release 2019-07-08

- Optionally disable reading (GroupValueRead) for sensor and binary_sensor #216 @farmio

## 0.11.0 Added new sensor types and fixed a couple of bugs 2019-06-12

### Features

- Auto detection of local ip: #184 (@farmio )
- Added new sensor types and fix existing: #189 (@farmio ) - binary mapped to RemoteValueSwitch - angle DPT 5.003 - percentU8DPT 5.004 (1 byte unscaled) - percentV8 DPT 6.001 (1 byte signed unscaled) - counter*pulses DPT 6.010 - DPT 8.\*\*\* types (percentV16, delta_time*\*, rotation_angle, 2byte_signed and DPT-8) - luminous_flux DPT 14.042 - pressure DPT 14.058 - string DPT 16.000 - scene_number DPT 17.001
- Binary values are now exposable
- Add support for RGBW lights - DPT 251.600: #191 #206 (@phbaer )
- Bump PyYAML to latest version (5.1): #204 (@Julius2342 )
- Add DPT-8 support for Sensors and HA Sensors: #208 (@farmio )

### Breaking changes

- Scene: scene_number is now 1 indexed according to KNX standards
- Replaced group_address in BinarySensor with group_address_state (not for Home Assistant component)

### Bugfixes

- Fix pulse sensor type: #187 (@farmio )
- Fix climate device using setpoint_shift: #190 (@farmio )
- Read binary sensors on startup: #199 (@farmio )
- Updated YAML to use safe mode: #196 (@farmio )
- Update README.md #195 (thanks @amp-man)
- Code refactoring: #200 (@farmio )
- Fix #194, #193, #129, #116, #114
- Fix #183 and #148 through #190 (@farmio )

## 0.10.0 Bugfix release 2019-02-22

- Connection config can now be configured in xknx.yml (#179 @farmio )
- (breaking change) Introduced target_temperature_state for climate devices (#175 @marvin-w )
- Introduce a configurable rate limit (#178 @marvin-w)
- updated HA plugin (#174 @marvin-w)
- Migrate documentation in main project (#168 @marvin-w)
- documentation updates (@farmio & @marvin-w)

## 0.9.4 - Release 2019-01-01

- updated hass plugin (@marvin-w #162)
- tunable white and color temperature for lights (@farmio #154)

## 0.9.3 - Release 2018-12-23

- updated requirements (added flake8-isort)
- some more unit tests
- Breaking Change:
  ClimateMode is now a member of Climate (the hass plugin
  needs this kind of dependency. Please note the updated xknx.yml)

## 0.9.2 - Release 2018-12-22

- Min and max values for Climate device
- Splitted up Climate in Climate and ClimateMode
- added **contains** method for Devices class.
- fixed KeyError when action refers to a non existing device.

## 0.9.1 - Release 2018-10-28

- state_addresses of binary_sesor should return emty value if no
  state address is set.
- state_address for notification device

## 0.9.0 - Release 2018-09-23

- Updated requirements
- Feature: Added new DPTs for DPTEnthalpy, DPTPartsPerMillion, DPTVoltage. Thanks @magenbrot #146
- Breaking Change: Only read explicit state addresses #140
- Minor: Fixed some comments, @magenbrot #145
- Minor: lowered loglevel from INFO to DEBUG for 'correct answer from KNX bus' @magenbrot #144
- Feature: Add fan device, @itineric #139
- Bugfix: Tunnel: Use the bus address assigned by the server, @M-o-a-T #141
- Bugfix: Adde:wd a check for windows because windows does not support add_signal @pulse-mind #135
- Bugfix: correct testing if xknx exists within self @FireFrei #131
- Feature: Implement support to automatically reconnect KNX/IP tunnel, @rnixx #125
- Feature: Adjusted to Home Assistant's changes to light colors @oliverblaha #128
- Feature: Scan multiple gateways @DrMurx #111
- Bugfix: Pylint errors @rnixx #132
- Typo: @itineric #124
- Feature: Add support for KNX DPT 20.105 @cian #122

## 0.8.5 -Release 2018-03-10

- Bugfix: fixed string representation of GroupAddress https://github.com/home-assistant/home-assistant/issues/13049

## 0.8.4 -Release 2018-03-04

- Bugfix: invert scaling value #114
- Minor: current_brightness and current_color are now properties
- Feature: Added DPT 5.010 DPTValue1Ucount @andreasnanko #109

## 0.8.3 - Release 2018-02-05

- Color support for HASS plugin
- Bugfixes (esp problem with unhashable exceptions)
- Refactoring: splitted up remote_value.py
- Better test coverage

## 0.8.1 - Release 2018-02-03

- Basic support for colored lights
- Better unit test coverage

## 0.8.0 - Release 2018-01-27

- New example for MQTT forwarder (thanks @JohanElmis)
- Splitted up Address into GroupAddress and PhysicalAddress (thanks @encbladexp)
- Time object was renamed to Datetime and does now support different broadcast types "time", "date" and "datetime" (thanks @Roemer)
- Many new DTP datapoints esp for physical values (thanks @Straeng and @JohanElmis)
- new asyncio `await` syntax
- new device "ExposeSensor" to read a local value from KNX bus or to expose a local value to KNX bus.
- Support for KNX-scenes
- better test coverage
- Fixed versions for dependencies (@encbladexp)

And many more smaller improvements :-)

## 0.7.7-0.7.18 - Release 2017-11-05

- Many iterations and bugfixes to get climate support with setpoint shift working.
- Support for invert-position and invert-angle within cover.
- State updater may be switched of within home assistant plugin

## 0.7.6 - Release 2017-08-09

Introduced KNX HVAC/Climate support with operation modes (Frost protection, night, comfort).

## 0.7.0 - Released 2017-07-30

### More asyncio:

More intense usage of asyncio. All device operations and callback functions are now async.

E.g. to switch on a light you have to do:

```python
await light.set_on()
```

See updated [examples](https://github.com/XKNX/xknx/tree/main/examples) for details.

### Renaming of several objects:

The naming of some device were changed in order to get the nomenclature closer to several other automation projects and to avoid confusion. The device objects were also moved into `xknx.devices`.

#### Climate

Renamed class `Thermostat` to `Climate` . Plase rename the section within configuration:

```yaml
groups:
  climate:
    Cellar.Thermostat: { group_address_temperature: "6/2/0" }
```

#### Cover

Renamed class `Shutter` to `Cover`. Plase rename the section within configuration:

```yaml
groups:
  cover:
    Livingroom.Shutter_1:
      {
        group_address_long: "1/4/1",
        group_address_short: "1/4/2",
        group_address_position_feedback: "1/4/3",
        group_address_position: "1/4/4",
        travel_time_down: 50,
        travel_time_up: 60,
      }
```

#### Binary Sensor

Renamed class `Switch` to `BinarySensor`. Plase rename the section within configuration:

```yaml
groups:
  binary_sensor:
    Kitchen.3Switch1:
      group_address: "5/0/0"
```

Sensors with `value_type=binary` are now integrated into the `BinarySensor` class:

```yaml
groups:
  binary_sensor:
    SleepingRoom.Motion.Sensor:
      { group_address: "6/0/0", device_class: "motion" }
    ExtraRoom.Motion.Sensor: { group_address: "6/0/1", device_class: "motion" }
```

The attribute `significant_bit` is now only possible within `binary_sensors`:

```yaml
groups:
  binary_sensor_motion_dection:
    Kitchen.Thermostat.Presence:
      { group_address: "3/0/2", device_class: "motion", significant_bit: 2 }
```

#### Switch

Renamed `Outlet` to `Switch` (Sorry for the confusion...). The configuration now looks like:

```yaml
groups:
  switch:
    Livingroom.Outlet_1: { group_address: "1/3/1" }
    Livingroom.Outlet_2: { group_address: "1/3/2" }
```

Within `Light` class i introduced an attribute `group_address_brightness_state`. The attribute `group_address_state` was renamed to `group_address_switch_state`. I also removed the attribute `group_address_dimm` (which did not have any implemented logic).

## Version 0.6.2 - Released 2017-07-24

XKNX Tunnel now does hartbeat - and reopens connections which are no longer valid.

## Version 0.6.0 - Released 2017-07-23

Using `asyncio` interface, XKNX has now to be stated and stopped asynchronously:

```python
import asyncio
from xknx import XKNX, Outlet

async def main():
    xknx = XKNX()
    await xknx.start()
    outlet = Outlet(xknx,
                    name='TestOutlet',
                    group_address='1/1/11')
    outlet.set_on()
    await asyncio.sleep(2)
    outlet.set_off()
    await xknx.stop()

# pylint: disable=invalid-name
loop = asyncio.get_event_loop()
loop.run_until_complete(main())
loop.close()
```

`sync_state` was renamed to `sync`:

````python
await sensor2.sync()
```
````<|MERGE_RESOLUTION|>--- conflicted
+++ resolved
@@ -5,17 +5,13 @@
 ## Devices
 
 - Add support for cover lock
-<<<<<<< HEAD
 - ExposeSensor values can now be read from other xknx devices that share a group address
-=======
 - Add more information to sensors and binary sensors in the HA integration
-- Store last Telegram and decoded value in RemoteValue
+
 
 ### Breaking Changes
 
 - Remove configuration handling from core library (use https://xknx.io/config-converter)
-- Drop support for python 3.7
->>>>>>> 5ef5cb68
 
 ### Internals
 
@@ -23,6 +19,7 @@
 - use pytest tests instead of unittest TestCase
 - Move RequestResponse and subclasses to xknx.io.request_response.*
 - Move ConnectionConfig to xknx.io.connection
+- Store last Telegram and decoded value in RemoteValue
 
 ## 0.17.5 Add support for unique ids 2021-03-30
 
