--- conflicted
+++ resolved
@@ -1,15 +1,17 @@
 # Changelog
 
+## 0.xx
+
+### Devices
+
+- Climate: Add option to create dedicated sensors for current and target temperature.
+
 ## 0.16.3 Fan contributions 2021-02-06
 
 ### Devices
 
 - Fan: Add `max_step` attribute which defines the maximum amount of steps. If set, the fan is controlled by steps instead of percentage.
-<<<<<<< HEAD
-- Climate: Add option to create dedicated sensors for current and target temperature.
-=======
 - Fan: Add `group_address_oscillation` and `group_address_oscillation_state` attributes to control the oscillation of a fan.
->>>>>>> bc76b93d
 
 ## 0.16.2 Bugfix for YAML loader 2021-01-24
 
