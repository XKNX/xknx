--- conflicted
+++ resolved
@@ -2,14 +2,13 @@
 
 ## Unreleased changes
 
-<<<<<<< HEAD
-### Devices
+### Internals
+
+- Comparing GroupAddress or IndividualAddress to other types don't raise TypeError anymore.
+
+### Devices
+
 - Switch: added current_power, total_energy and standby attributes
-=======
-### Internals
-
-- Comparing GroupAddress or IndividualAddress to other types don't raise TypeError anymore.
->>>>>>> 8c981c31
 
 ## 0.17.3 Passive addresses 2021-03-16
 
