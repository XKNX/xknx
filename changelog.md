--- conflicted
+++ resolved
@@ -4,12 +4,9 @@
 
 ### Internals
 
-<<<<<<< HEAD
 - DPTString: replace invalid characters with question marks in `to_knx`
-=======
 - Catch and log exceptions raised in callbacks to not stall the TelegramQueue
 - Handle callbacks in separate asyncio Tasks
->>>>>>> a09fb226
 - GatewayScanFilter: Ignore non-gateway KNX/IP devices
 
 ## 0.18.9 HS-color 2021-07-26
