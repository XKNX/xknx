"""Example on how to connecto to a KNX/IP tunneling device."""
import asyncio

from xknx import XKNX
from xknx.io import GatewayScanner, Tunnel
from xknx.knx import DPTBinary, GroupAddress, PhysicalAddress, Telegram


async def main():
    """Connect to a tunnel, send 2 telegrams and disconnect."""
    xknx = XKNX()
<<<<<<< HEAD
#    gatewayscanner = GatewayScanner(xknx)
#    await gatewayscanner.start()

#    if not gatewayscanner.found:
#        print("No Gateways found")
#        return
=======
    gatewayscanner = GatewayScanner(xknx)
    gateways = await gatewayscanner.scan()

    if not gateways:
        print("No Gateways found")
        return
>>>>>>> 7d3fc278

    gateway = gateways[0]
    src_address = PhysicalAddress("15.15.249")

<<<<<<< HEAD
#    print("Connecting to {}:{} from {}".format(
#        gatewayscanner.found_ip_addr,
#        gatewayscanner.found_port,
#        gatewayscanner.found_local_ip))
=======
    print("Connecting to {}:{} from {}".format(
        gateway.ip_addr,
        gateway.port,
        gateway.local_ip))
>>>>>>> 7d3fc278

    tunnel = Tunnel(
        xknx,
        src_address,
<<<<<<< HEAD
#        local_ip=gatewayscanner.found_local_ip,
        gateway_ip="10.107.0.127")
=======
        local_ip=gateway.local_ip,
        gateway_ip=gateway.ip_addr,
        gateway_port=gateway.port)
>>>>>>> 7d3fc278

    await tunnel.connect_udp()
    await tunnel.connect()

    await tunnel.send_telegram(Telegram(GroupAddress('1/1/9'), payload=DPTBinary(0)))
    await asyncio.sleep(2)
    await tunnel.send_telegram(Telegram(GroupAddress('1/1/9'), payload=DPTBinary(1)))
    await asyncio.sleep(2)

    await tunnel.connectionstate()
    await tunnel.disconnect()

# pylint: disable=invalid-name
loop = asyncio.get_event_loop()
loop.run_until_complete(main())
loop.close()<|MERGE_RESOLUTION|>--- conflicted
+++ resolved
@@ -9,48 +9,27 @@
 async def main():
     """Connect to a tunnel, send 2 telegrams and disconnect."""
     xknx = XKNX()
-<<<<<<< HEAD
-#    gatewayscanner = GatewayScanner(xknx)
-#    await gatewayscanner.start()
-
-#    if not gatewayscanner.found:
-#        print("No Gateways found")
-#        return
-=======
     gatewayscanner = GatewayScanner(xknx)
     gateways = await gatewayscanner.scan()
 
     if not gateways:
         print("No Gateways found")
         return
->>>>>>> 7d3fc278
 
     gateway = gateways[0]
     src_address = PhysicalAddress("15.15.249")
 
-<<<<<<< HEAD
-#    print("Connecting to {}:{} from {}".format(
-#        gatewayscanner.found_ip_addr,
-#        gatewayscanner.found_port,
-#        gatewayscanner.found_local_ip))
-=======
     print("Connecting to {}:{} from {}".format(
         gateway.ip_addr,
         gateway.port,
         gateway.local_ip))
->>>>>>> 7d3fc278
 
     tunnel = Tunnel(
         xknx,
         src_address,
-<<<<<<< HEAD
-#        local_ip=gatewayscanner.found_local_ip,
-        gateway_ip="10.107.0.127")
-=======
         local_ip=gateway.local_ip,
         gateway_ip=gateway.ip_addr,
         gateway_port=gateway.port)
->>>>>>> 7d3fc278
 
     await tunnel.connect_udp()
     await tunnel.connect()
