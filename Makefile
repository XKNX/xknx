--- conflicted
+++ resolved
@@ -29,11 +29,7 @@
 	pylint --rcfile=.pylintrc xknx test/*.py
 
 	# home-assistant-plugin does not have all errors solved (yet)
-<<<<<<< HEAD
-	-$(MAKE) -C home-assistant-plugin pylint
-=======
 	-@$(MAKE) -C home-assistant-plugin pylint
 	@echo "*** pylint complete ***"
->>>>>>> 3c4a89e5
 
 .PHONY: test build