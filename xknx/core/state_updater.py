--- conflicted
+++ resolved
@@ -189,15 +189,8 @@
 
     def _read_state(self):
         """Schedule to read the state from the KNX bus."""
-<<<<<<< HEAD
-        self.xknx.logger.debug("StateUpdater scheduled reading %s for %s - %s" %
-                               (self.group_address, self.device_name, self.feature_name))
-=======
-        # wait until there is nothing else to send to the bus
-        await self.xknx.telegram_queue.outgoing_queue.join()
         self.xknx.logger.debug(
             "StateUpdater scheduled reading %s for %s - %s"
             % (self.group_address, self.device_name, self.feature_name)
         )
->>>>>>> 5cfc2f70
         self.xknx.loop.create_task(self._read_state_awaitable())