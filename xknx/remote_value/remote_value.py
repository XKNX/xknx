--- conflicted
+++ resolved
@@ -72,14 +72,9 @@
 
         self.device_name: str = "Unknown" if device_name is None else device_name
         self.feature_name: str = "Unknown" if feature_name is None else feature_name
-<<<<<<< HEAD
-        self.after_update_cb: Optional[AsyncCallbackType] = after_update_cb
         self.value: Optional[ValueType] = None
         self.telegram: Optional[Telegram] = None
-=======
         self.after_update_cb: AsyncCallbackType | None = after_update_cb
-        self.payload: DPTPayloadType | None = None
->>>>>>> 0a671194
 
         if sync_state and self.group_address_state:
             self.xknx.state_updater.register_remote_value(
@@ -180,20 +175,9 @@
                 await self.after_update_cb()
         return True
 
-<<<<<<< HEAD
     async def _send(
         self, payload: Union[DPTBinary, DPTArray, None], response: bool = False
     ) -> None:
-=======
-    @property
-    def value(self) -> ValueType | None:
-        """Return current value."""
-        if self.payload is None:
-            return None
-        return self.from_knx(self.payload)
-
-    async def _send(self, payload: DPTPayloadType, response: bool = False) -> None:
->>>>>>> 0a671194
         """Send payload as telegram to KNX bus."""
         if self.group_address is not None:
             telegram = Telegram(
