"""
Module for handling KNX primitves.

* KNX Addresses
* KNX Telegrams

"""
# flake8: noqa
from .address import GroupAddress, GroupAddressType, IndividualAddress
from .address_filter import AddressFilter
<<<<<<< HEAD
from .telegram import Telegram, TelegramDirection, TPDUType
=======
from .telegram import Telegram, TelegramDirection

__all__ = [
    "AddressFilter",
    "GroupAddress",
    "GroupAddressType",
    "IndividualAddress",
    "Telegram",
    "TelegramDirection",
]
>>>>>>> a50e9301
<|MERGE_RESOLUTION|>--- conflicted
+++ resolved
@@ -8,10 +8,7 @@
 # flake8: noqa
 from .address import GroupAddress, GroupAddressType, IndividualAddress
 from .address_filter import AddressFilter
-<<<<<<< HEAD
 from .telegram import Telegram, TelegramDirection, TPDUType
-=======
-from .telegram import Telegram, TelegramDirection
 
 __all__ = [
     "AddressFilter",
@@ -20,5 +17,4 @@
     "IndividualAddress",
     "Telegram",
     "TelegramDirection",
-]
->>>>>>> a50e9301
+]