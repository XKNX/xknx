"""Package for management procedures as described in KNX-Standard 3.5.2."""
from __future__ import annotations

import logging
from typing import TYPE_CHECKING

from xknx.exceptions import (
    ManagementConnectionError,
    ManagementConnectionRefused,
    ManagementConnectionTimeout,
)
from xknx.telegram import Telegram, apci, tpci
from xknx.telegram.address import (
    GroupAddress,
    IndividualAddress,
    IndividualAddressableType,
)

if TYPE_CHECKING:
    from xknx import XKNX

logger = logging.getLogger("xknx.management.procedures")


async def dm_restart(xknx: XKNX, individual_address: IndividualAddressableType) -> None:
    """Restart the device."""
    async with xknx.management.connection(
        address=IndividualAddress(individual_address)
    ) as connection:
        logger.debug("Requesting a Basic Restart of %s.", individual_address)
        # A_Restart will not be ACKed by the device, so it is manually sent to avoid timeout and retry
        seq_num = next(connection.sequence_number)
        telegram = Telegram(
            destination_address=connection.address,
            source_address=xknx.current_address,
            payload=apci.Restart(),
            tpci=tpci.TDataConnected(sequence_number=seq_num),
        )
        await xknx.cemi_handler.send_telegram(telegram)


async def nm_individual_address_check(
    xknx: XKNX, individual_address: IndividualAddressableType
) -> bool:
    """Check if the individual address is occupied on the network."""
    try:
        async with xknx.management.connection(
            address=IndividualAddress(individual_address)
        ) as connection:
            try:
                response = await connection.request(
                    payload=apci.DeviceDescriptorRead(descriptor=0),
                    expected=apci.DeviceDescriptorResponse,
                )

            except ManagementConnectionTimeout as ex:
                # if nothing is received (-> timeout) IA is free
                logger.debug("No device answered to connection attempt. %s", ex)
                return False
            if isinstance(response.payload, apci.DeviceDescriptorResponse):
                # if response is received IA is occupied
                logger.debug("Device found at %s", individual_address)
                return True
            return False
    except ManagementConnectionRefused as ex:
        # if Disconnect is received immediately, IA is occupied
        logger.debug("Device does not support transport layer connections. %s", ex)
        return True


async def nm_individual_address_read(
    xknx: XKNX, timeout: float | None = 3, raise_if_multiple: bool = False
) -> list[IndividualAddress]:
    """
    Request individual addresses of all devices that are in programming mode. If multiple devices are in programming mode, a ManagementConnectionError is raised.

    :param: timeout specifies the timeout in seconds, the KNX specification requires a timeout of 3s.
    """

    addresses = []
    # initialize queue or event handler gathering broadcasts
    async with xknx.management.broadcast() as bc_context:
        broadcast_telegram = Telegram(
            GroupAddress("0/0/0"), payload=apci.IndividualAddressRead()
        )
        await xknx.management.send_broadcast(broadcast_telegram)
        async for result in bc_context.receive(timeout=timeout):
            if isinstance(result.payload, apci.IndividualAddressResponse):
                addresses.append(result.source_address)
                if raise_if_multiple and (len(addresses) > 1):
                    raise ManagementConnectionError(
                        "More than one KNX device is in programming mode."
                    )
    return addresses


async def nm_invididual_address_write(
    xknx: XKNX, individual_address: IndividualAddressableType
<<<<<<< HEAD
) -> None:
    """
    Write the individual address of a single device in programming mode.

    TODO: detail exceptions if this failed.
    """
=======
) -> bool:
    """Write the individual address of a single device in programming mode."""
>>>>>>> 8fb1d562
    logger.debug("Writing individual address %s to device.", individual_address)

    # check if the address is already occupied on the network
    individual_address = IndividualAddress(individual_address)
    address_found = await nm_individual_address_check(xknx, individual_address)

    if address_found:
        logger.debug(
            "Individual address %s already present on the bus", individual_address
        )

    # check which devices are in programming mode
    dev_pgm_mode = await nm_individual_address_read(
        xknx, raise_if_multiple=True
    )  # raises exception if more than one device in programming mode
    if not dev_pgm_mode:
        logger.debug("No device in programming mode detected.")
        raise ManagementConnectionError("No device in programming mode detected.")

    # check if new and received addresses match
    if address_found:
        if individual_address != dev_pgm_mode[0]:
            logger.debug(
                "Device with address %s found and it is not in programming mode. Exiting to prevent address conflict.",
                individual_address,
            )
            raise ManagementConnectionError(
                f"A device was found with {individual_address}, cannot continue with programming."
            )
        # device in programming mode's address matches address that we want to write, so we can abort the operation safely
        logger.debug("Device already has requested address, no write operation needed.")
    else:
        await xknx.management.send_broadcast(
            Telegram(
                GroupAddress("0/0/0"),
                payload=apci.IndividualAddressWrite(address=individual_address),
            )
        )
        logger.debug("Wrote new address %s to device.", individual_address)

    async with xknx.management.connection(
        address=IndividualAddress(individual_address)
    ) as connection:
        logger.debug(
            "Checking if device exists at %s and restarting it.", individual_address
        )

        try:
            response = await connection.request(
                payload=apci.DeviceDescriptorRead(descriptor=0),
                expected=apci.DeviceDescriptorResponse,
            )
        except ManagementConnectionTimeout as ex:
            # if nothing is received (-> timeout) IA is free
            raise ManagementConnectionError(
                "No device answered to connection attempt after write address operation. %s", ex
            )

        if not isinstance(response.payload, apci.DeviceDescriptorResponse):
            # if response is received IA is occupied
            raise ManagementConnectionError(
                f"Failed to detect individual address ({individual_address}) after write address operation."
            )

        logger.debug("Restating device, exiting programming mode.")
        # A_Restart will not be ACKed by the device, so it is manually sent to avoid timeout and retry
        seq_num = next(connection.sequence_number)
        telegram = Telegram(
            destination_address=connection.address,
            source_address=xknx.current_address,
            payload=apci.Restart(),
            tpci=tpci.TDataConnected(sequence_number=seq_num),
        )
        await xknx.cemi_handler.send_telegram(telegram)<|MERGE_RESOLUTION|>--- conflicted
+++ resolved
@@ -96,17 +96,8 @@
 
 async def nm_invididual_address_write(
     xknx: XKNX, individual_address: IndividualAddressableType
-<<<<<<< HEAD
 ) -> None:
-    """
-    Write the individual address of a single device in programming mode.
-
-    TODO: detail exceptions if this failed.
-    """
-=======
-) -> bool:
     """Write the individual address of a single device in programming mode."""
->>>>>>> 8fb1d562
     logger.debug("Writing individual address %s to device.", individual_address)
 
     # check if the address is already occupied on the network
@@ -162,7 +153,8 @@
         except ManagementConnectionTimeout as ex:
             # if nothing is received (-> timeout) IA is free
             raise ManagementConnectionError(
-                "No device answered to connection attempt after write address operation. %s", ex
+                "No device answered to connection attempt after write address operation. %s",
+                ex,
             )
 
         if not isinstance(response.payload, apci.DeviceDescriptorResponse):
