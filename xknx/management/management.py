--- conflicted
+++ resolved
@@ -41,11 +41,8 @@
         """Initialize Management class."""
         self.xknx = xknx
         self._connections: dict[IndividualAddress, P2PConnection] = {}
-<<<<<<< HEAD
         self._rx_broadcast_cb: list[Callable[[Telegram], None]] = []
-=======
         self._broadcast_contexts: set[BroadcastContext] = set()
->>>>>>> af8290c5
 
     def process(self, telegram: Telegram) -> None:
         """Process incoming telegrams."""
@@ -78,13 +75,10 @@
             )
             return
         if isinstance(telegram.tpci, TDataBroadcast):
-<<<<<<< HEAD
             for callback in self._rx_broadcast_cb:
                 callback(telegram)
-=======
             for context in self._broadcast_contexts:
                 context.queue.put_nowait(telegram)
->>>>>>> af8290c5
             return
         logger.debug("Unhandled management telegram: %r", telegram)
         return
@@ -137,7 +131,6 @@
         finally:
             await self.disconnect(address)
 
-<<<<<<< HEAD
     def register_rx_broadcast_cb(self, callback: Callable[[Telegram], None]) -> None:
         """
         Add broadcast message handler/callback.
@@ -157,7 +150,7 @@
 
         if isinstance(telegram.tpci, TDataBroadcast):
             await self.xknx.cemi_handler.send_telegram(telegram)
-=======
+
     @asynccontextmanager
     async def broadcast(self) -> AsyncIterator[BroadcastContext]:
         """Provide a broadcast context."""
@@ -189,7 +182,6 @@
                         return
         except asyncio.TimeoutError:
             return
->>>>>>> af8290c5
 
 
 class P2PConnection:
