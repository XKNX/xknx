--- conflicted
+++ resolved
@@ -31,44 +31,6 @@
                 len(self.service_types) == 0 or \
                 service_type in self.service_types
 
-<<<<<<< HEAD
-=======
-    class UDPClientFactory(asyncio.DatagramProtocol):
-        """Abstraction for managing the asyncio-udp transports."""
-
-        def __init__(self,
-                     xknx,
-                     own_ip,
-                     multicast=False,
-                     data_received_callback=None):
-            """Initialize UDPClientFactory class."""
-            self.xknx = xknx
-            self.own_ip = own_ip
-            self.multicast = multicast
-            self.transport = None
-            self.data_received_callback = data_received_callback
-
-        def connection_made(self, transport):
-            """Assign transport. Callback after udp connection was made."""
-            self.transport = transport
-
-        def datagram_received(self, data, addr):
-            """Call assigned callback. Callback for datagram received."""
-            self.xknx.raw_socket_logger.debug("Received from %s: %s", addr, data.hex())
-            if self.data_received_callback is not None:
-                self.data_received_callback(data)
-
-        def error_received(self, exc):
-            """Handle errors. Callback for error received."""
-            if hasattr(self, 'xknx'):
-                self.xknx.logger.warning('Error received: %s', exc)
-
-        def connection_lost(self, exc):
-            """Log error. Callback for connection lost."""
-            if hasattr(self, 'xknx'):
-                self.xknx.logger.info('closing transport %s', exc)
-
->>>>>>> df7a60a3
     def __init__(self, xknx, local_addr, remote_addr, multicast=False, bind_to_multicast_addr=False):
         """Initialize UDPClient class."""
         # pylint: disable=too-many-arguments
@@ -87,6 +49,7 @@
     async def data_received_callback(self, raw):
         """Parse and process KNXIP frame. Callback for having received an UDP packet."""
         if raw:
+            self.xknx.raw_socket_logger.debug("Received from %s: %s", addr, data.hex())
             try:
                 knxipframe = KNXIPFrame(self.xknx)
                 knxipframe.from_knx(raw)
