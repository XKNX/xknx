--- conflicted
+++ resolved
@@ -20,15 +20,12 @@
 class Connect(RequestResponse):
     """Class to send a ConnectRequest and wait for ConnectResponse.."""
 
-<<<<<<< HEAD
     def __init__(
             self, xknx: "XKNX", 
             udp_client: "UDPClient",
+            route_back: bool = False,
             request_type=ConnectRequestType.TUNNEL_CONNECTION,
             data_endpoint = None):
-=======
-    def __init__(self, xknx: "XKNX", udp_client: "UDPClient", route_back: bool = False):
->>>>>>> 1e0eb1b3
         """Initialize Connect class."""
         self.udp_client = udp_client
         self.route_back = route_back
@@ -41,17 +38,14 @@
     def create_knxipframe(self) -> KNXIPFrame:
         """Create KNX/IP Frame object to be sent to device."""
         # set control_endpoint and data_endpoint to the same udp_connection
-<<<<<<< HEAD
-        endpoint = HPAI(ip_addr=local_addr, port=local_port)
-        if not self.data_endpoint:
-            self.data_endpoint = endpoint
-=======
         if self.route_back:
             endpoint = HPAI()
         else:
             (local_addr, local_port) = self.udp_client.getsockname()
             endpoint = HPAI(ip_addr=local_addr, port=local_port)
->>>>>>> 1e0eb1b3
+        if not self.data_endpoint:
+            self.data_endpoint = endpoint
+
         connect_request = ConnectRequest(
             self.xknx,
             request_type=self.request_type,
