"""
Abstraction for handling KNX/IP tunnels.

Tunnels connect to KNX/IP devices directly via UDP or TCP and build a static connection.
"""
from __future__ import annotations

from abc import abstractmethod
import asyncio
import logging
from typing import TYPE_CHECKING, Awaitable, Callable

from xknx.core import XknxConnectionState
from xknx.exceptions import CommunicationError
from xknx.knxip import (
    HPAI,
    CEMIFrame,
    CEMIMessageCode,
    DisconnectRequest,
    DisconnectResponse,
    HostProtocol,
    KNXIPFrame,
    KNXIPServiceType,
    TunnellingAck,
    TunnellingRequest,
)
from xknx.telegram import IndividualAddress, Telegram, TelegramDirection

from .const import HEARTBEAT_RATE
from .gateway_scanner import GatewayDescriptor
from .interface import Interface
from .request_response import Connect, ConnectionState, Disconnect, Tunnelling
from .secure_session import SecureSession
from .self_description import DescriptionQuery
from .transport import KNXIPTransport, TCPTransport, UDPTransport

if TYPE_CHECKING:
    from xknx.xknx import XKNX

TelegramCallbackType = Callable[[Telegram], None]

logger = logging.getLogger("xknx.log")

# See 3/6/3 EMI_IMI §4.1.5 Data Link Layer messages
REQUEST_TO_CONFIRMATION_TIMEOUT = 3


class _Tunnel(Interface):
    """Class for handling KNX/IP tunnels."""

    transport: KNXIPTransport

    def __init__(
        self,
        xknx: XKNX,
        telegram_received_callback: TelegramCallbackType | None = None,
        auto_reconnect: bool = True,
        auto_reconnect_wait: int = 3,
    ):
        """Initialize Tunnel class."""
        self.xknx = xknx
        self.auto_reconnect = auto_reconnect
        self.auto_reconnect_wait = auto_reconnect_wait

        self.communication_channel: int | None = None
        self.local_hpai: HPAI = HPAI()
        self.sequence_number = 0
        self.telegram_received_callback = telegram_received_callback
        self._data_endpoint_addr: tuple[str, int] | None = None
        self._heartbeat_task: asyncio.Task[None] | None = None
        self._initial_connection = True
        self._is_reconnecting = False
        self._reconnect_task: asyncio.Task[None] | None = None
        self._src_address = xknx.own_address
        self._tunnelling_request_confirmation_event = asyncio.Event()

        self._init_transport()
        self.transport.register_callback(
            self._request_received,
            [KNXIPServiceType.TUNNELLING_REQUEST, KNXIPServiceType.DISCONNECT_REQUEST],
        )

    @abstractmethod
    def _init_transport(self) -> None:
        """Initialize transport transport."""
        # set up self.transport

    @abstractmethod
    async def setup_tunnel(self) -> None:
        """Set up tunnel before sending a ConnectionRequest."""
        # eg. set local HPAI used for control and data endpoint

    ####################
    #
    # CONNECT DISCONNECT
    #
    ####################

    async def connect(self) -> bool:
        """Connect to a KNX tunneling interface. Returns True on success."""
        await self.xknx.connection_manager.connection_state_changed(
            XknxConnectionState.CONNECTING
        )
        try:
            await self.transport.connect()
            await self.setup_tunnel()
            await self._connect_request()
        except (OSError, CommunicationError) as ex:
            logger.debug(
                "Could not establish connection to KNX/IP interface. %s: %s",
                type(ex).__name__,
                ex,
            )
            await self.xknx.connection_manager.connection_state_changed(
                XknxConnectionState.DISCONNECTED
            )
            if not self._initial_connection and self.auto_reconnect:
                self._reconnect_task = asyncio.create_task(self._reconnect())
                return False
            # close transport to prevent open file descriptors
            self.transport.stop()
            raise CommunicationError(
                "Tunnel connection could not be established"
            ) from ex
        else:
            self._tunnel_established()
            await self.xknx.connection_manager.connection_state_changed(
                XknxConnectionState.CONNECTED
            )
            return True

    def _tunnel_established(self) -> None:
        """Set up interface when the tunnel is ready."""
        self._initial_connection = False
        self.sequence_number = 0
        self.start_heartbeat()

    def _tunnel_lost(self) -> None:
        """Prepare for reconnection or shutdown when the connection is lost. Callback."""
        self.stop_heartbeat()
        asyncio.create_task(
            self.xknx.connection_manager.connection_state_changed(
                XknxConnectionState.DISCONNECTED
            )
        )
        self._data_endpoint_addr = None
        if self.auto_reconnect:
            self._reconnect_task = asyncio.create_task(self._reconnect())
        else:
            raise CommunicationError("Tunnel connection closed.")

    async def _reconnect(self) -> None:
        """Reconnect to tunnel device."""
        if self.transport.transport:
            await self._disconnect_request(True)
            self.transport.stop()
        await asyncio.sleep(self.auto_reconnect_wait)
        if await self.connect():
            logger.info("Successfully reconnected to KNX bus.")

    def _stop_reconnect(self) -> None:
        """Stop reconnect task if running."""
        if self._reconnect_task is not None:
            self._reconnect_task.cancel()
            self._reconnect_task = None

    async def disconnect(self) -> None:
        """Disconnect tunneling connection."""
        self.stop_heartbeat()
        await self.xknx.connection_manager.connection_state_changed(
            XknxConnectionState.DISCONNECTED
        )
        self._data_endpoint_addr = None
        self._stop_reconnect()
        await self._disconnect_request(False)
        self.transport.stop()

    ####################
    #
    # OUTGOING REQUESTS
    #
    ####################

    async def _connect_request(self) -> bool:
        """Connect to tunnelling server. Set communication_channel and src_address."""
        connect = Connect(transport=self.transport, local_hpai=self.local_hpai)
        await connect.start()
        if connect.success:
            self.communication_channel = connect.communication_channel
            # assign data_endpoint received from server
            self._data_endpoint_addr = (
                connect.data_endpoint.addr_tuple
                if not connect.data_endpoint.route_back
                else None
            )
            # Use the individual address provided by the tunnelling server
            self._src_address = IndividualAddress(connect.identifier)
            self.xknx.current_address = self._src_address
            logger.debug(
                "Tunnel established communication_channel=%s, address=%s",
                connect.communication_channel,
                self._src_address,
            )
            return True
        raise CommunicationError(
            f"ConnectRequest failed. Status code: {connect.response_status_code}"
        )

    async def _connectionstate_request(self) -> bool:
        """Return state of tunnel. True if tunnel is in good shape."""
        if self.communication_channel is None:
            raise CommunicationError("No active communication channel.")
        conn_state = ConnectionState(
            transport=self.transport,
            communication_channel_id=self.communication_channel,
            local_hpai=self.local_hpai,
        )
        await conn_state.start()
        return conn_state.success

    async def _disconnect_request(self, ignore_error: bool = False) -> None:
        """Disconnect from tunnel device. Delete communication_channel."""
        if self.communication_channel is not None:
            disconnect = Disconnect(
                transport=self.transport,
                communication_channel_id=self.communication_channel,
                local_hpai=self.local_hpai,
            )
            await disconnect.start()
            if not disconnect.success and not ignore_error:
                self.communication_channel = None
                raise CommunicationError("Could not disconnect channel")
            logger.debug(
                "Tunnel disconnected (communication_channel: %s)",
                self.communication_channel,
            )
        self.communication_channel = None

    async def request_description(self) -> GatewayDescriptor | None:
        """Request description from tunneling server."""
        description = DescriptionQuery(
            transport=self.transport,
            local_hpai=self.local_hpai,
        )
        await description.start()
        return description.gateway_descriptor

    async def send_telegram(self, telegram: Telegram) -> None:
        """
        Send Telegram to routing tunnelling device - retry mechanism.

        If a TUNNELLING_REQUEST frame is not confirmed within the TUNNELLING_REQUEST_TIME_- OUT
        time of one (1) second then the frame shall be repeated once with the same sequence counter
        value by the sending KNXnet/IP device.

        If the KNXnet/IP device does not receive a TUNNELLING_ACK frame within the
        TUNNELLING_- REQUEST_TIMEOUT (= 1 second) or the status of a received
        TUNNELLING_ACK frame signals any kind of error condition, the sending device
        shall repeat the TUNNELLING_REQUEST frame once and then terminate the
        connection by sending a DISCONNECT_REQUEST frame to the other device’s
        control endpoint.
        """
        success = await self._tunnelling_request(telegram)
        if not success:
            logger.debug("Sending of telegram failed. Retrying a second time.")
            success = await self._tunnelling_request(telegram)
            if not success:
                logger.debug("Resending telegram failed. Reconnecting to tunnel.")
                # TODO: How to test this?
                if self._reconnect_task is None or self._reconnect_task.done():
                    self._tunnel_lost()
                await self.xknx.connection_manager.connected.wait()
                success = await self._tunnelling_request(telegram)
                if not success:
                    raise CommunicationError(
                        "Resending the telegram repeatedly failed.", True
                    )
        self._increase_sequence_number()

    @abstractmethod
    async def _tunnelling_request(self, telegram: Telegram) -> bool:
        """Send Telegram to tunnelling device."""

    async def _wait_for_tunnelling_request_confirmation(
        self, send_tunneling_request_aw: Awaitable[None], telegram: Telegram
    ) -> None:
        """Wait for confirmation of tunnelling request."""
        self._tunnelling_request_confirmation_event.clear()
        send_and_wait_for_confirmation = asyncio.gather(
            send_tunneling_request_aw,
            self._tunnelling_request_confirmation_event.wait(),
        )
        try:
            await asyncio.wait_for(
                send_and_wait_for_confirmation, timeout=REQUEST_TO_CONFIRMATION_TIMEOUT
            )
        except asyncio.TimeoutError:
            # REQUEST_TO_CONFIRMATION_TIMEOUT is longer than tunnelling timeout of 1 second
            # so exception should always be from self._tunnelling_request_confirmation_event
            logger.warning(
                "L_DATA_CON Data Link Layer confirmation timed out for %s", telegram
            )
            # could return False here to retry sending the telegram (tcp without ACK)

    def _increase_sequence_number(self) -> None:
        """Increase sequence number."""
        self.sequence_number += 1
        if self.sequence_number == 256:
            self.sequence_number = 0

    ####################
    #
    # INCOMING REQUESTS
    #
    ####################

    def _request_received(
        self, knxipframe: KNXIPFrame, source: HPAI, _transport: KNXIPTransport
    ) -> None:
        """Handle incoming requests."""
        if isinstance(knxipframe.body, TunnellingRequest):
            self._tunnelling_request_received(knxipframe.body)
        elif isinstance(knxipframe.body, DisconnectRequest):
            self._disconnect_request_received(knxipframe.body)
        else:
            logger.warning("Service not implemented: %s", knxipframe)

    def _tunnelling_request_received(
        self, tunneling_request: TunnellingRequest
    ) -> None:
        """Handle incoming tunnel request."""
        if tunneling_request.pdu is None:
            # Don't handle invalid cemi frames (None)
            return
        if tunneling_request.pdu.code is CEMIMessageCode.L_DATA_IND:
            telegram = tunneling_request.pdu.telegram
            telegram.direction = TelegramDirection.INCOMING
            if self.telegram_received_callback is not None:
                self.telegram_received_callback(telegram)
        elif tunneling_request.pdu.code is CEMIMessageCode.L_DATA_CON:
            # L_DATA_CON confirmation frame signals ready to send next telegram
            self._tunnelling_request_confirmation_event.set()
        elif tunneling_request.pdu.code is CEMIMessageCode.L_DATA_REQ:
            # L_DATA_REQ frames should only be outgoing.
            logger.warning(
                "Tunnel received unexpected L_DATA_REQ frame: %s", tunneling_request
            )

    def _disconnect_request_received(
        self, disconnect_request: DisconnectRequest
    ) -> None:
        """Handle incoming disconnect request."""
        logger.warning("Received DisconnectRequest from tunnelling sever.")
        # We should not receive DisconnectRequest for other communication_channels
        # If we do we close our communication_channel before reconnection.
        if disconnect_request.communication_channel_id == self.communication_channel:
            disconnect_response = DisconnectResponse(
                communication_channel_id=self.communication_channel,
            )
            self.transport.send(KNXIPFrame.init_from_body(disconnect_response))
            self.communication_channel = None
        self._tunnel_lost()

    ####################
    #
    # HEARTBEAT
    #
    ####################

    def start_heartbeat(self) -> None:
        """Start heartbeat for monitoring state of tunnel, as suggested by 03.08.02 KNX Core 5.4."""
        self._heartbeat_task = asyncio.create_task(self.do_heartbeat())

    def stop_heartbeat(self) -> None:
        """Stop heartbeat task if running."""
        if self._heartbeat_task is not None:
            self._heartbeat_task.cancel()
            self._heartbeat_task = None

    async def do_heartbeat(self) -> None:
        """Heartbeat: Worker task, endless loop for sending heartbeat requests."""
        while True:
            try:
                await asyncio.sleep(HEARTBEAT_RATE)
                if not await self._connectionstate_request():
                    await self._do_heartbeat_failed()
            except CommunicationError as err:
                logger.warning("Heartbeat to KNX bus failed. %s", err)
                self._tunnel_lost()

    async def _do_heartbeat_failed(self) -> None:
        """Heartbeat: handling error."""
        # first heartbeat failed - try 3 more times before disconnecting.
        for _heartbeats_failed in range(3):
            if await self._connectionstate_request():
                return
        # 3 retries failed
        raise CommunicationError("No answer from tunneling server.")


class UDPTunnel(_Tunnel):
    """Class for handling KNX/IP UDP tunnels."""

    transport: UDPTransport

    def __init__(
        self,
        xknx: XKNX,
        gateway_ip: str,
        gateway_port: int,
        local_ip: str,
        local_port: int = 0,
        route_back: bool = False,
        telegram_received_callback: TelegramCallbackType | None = None,
        auto_reconnect: bool = True,
        auto_reconnect_wait: int = 3,
    ):
        """Initialize Tunnel class."""
        self.gateway_ip = gateway_ip
        self.gateway_port = gateway_port
        self.local_ip = local_ip
        self.local_port = local_port
        self.route_back = route_back
        super().__init__(
            xknx=xknx,
            telegram_received_callback=telegram_received_callback,
            auto_reconnect=auto_reconnect,
            auto_reconnect_wait=auto_reconnect_wait,
        )

    def _init_transport(self) -> None:
        """Initialize transport transport."""
        self.transport = UDPTransport(
            local_addr=(self.local_ip, self.local_port),
            remote_addr=(self.gateway_ip, self.gateway_port),
            multicast=False,
        )

    async def setup_tunnel(self) -> None:
        """Set up tunnel before sending a ConnectionRequest."""
        if self.route_back:
            self.local_hpai = HPAI()
            return
        (local_addr, local_port) = self.transport.getsockname()
        self.local_hpai = HPAI(ip_addr=local_addr, port=local_port)

    # OUTGOING REQUESTS

    async def _tunnelling_request(self, telegram: Telegram) -> bool:
        """Send Telegram to tunnelling device."""
        if self.communication_channel is None:
            raise CommunicationError(
                "Sending telegram failed. No active communication channel."
            )
        tunnelling = Tunnelling(
            transport=self.transport,
            data_endpoint=self._data_endpoint_addr,
            telegram=telegram,
            src_address=self._src_address,
            sequence_counter=self.sequence_number,
            communication_channel_id=self.communication_channel,
        )
        await self._wait_for_tunnelling_request_confirmation(
            send_tunneling_request_aw=tunnelling.start(), telegram=telegram
        )
        return tunnelling.success

    # INCOMING REQUESTS

    def _tunnelling_request_received(
        self, tunneling_request: TunnellingRequest
    ) -> None:
        """Handle incoming tunnel request."""
        # we should only ACK if the request matches the expected sequence number or one less
        # we should not ACK and discard the request if the sequence number is higher than the expected sequence number
        #   or if the sequence number lower thatn (expected -1)
        self._send_tunnelling_ack(
            tunneling_request.communication_channel_id,
            tunneling_request.sequence_counter,
        )
        super()._tunnelling_request_received(tunneling_request)

    def _send_tunnelling_ack(
        self, communication_channel_id: int, sequence_counter: int
    ) -> None:
        """Send tunnelling ACK after tunnelling request received."""
        ack = TunnellingAck(
            communication_channel_id=communication_channel_id,
            sequence_counter=sequence_counter,
        )
        self.transport.send(
            KNXIPFrame.init_from_body(ack), addr=self._data_endpoint_addr
        )


class TCPTunnel(_Tunnel):
    """Class for handling KNX/IP TCP tunnels."""

    transport: TCPTransport

    def __init__(
        self,
        xknx: XKNX,
        gateway_ip: str,
        gateway_port: int,
        telegram_received_callback: TelegramCallbackType | None = None,
        auto_reconnect: bool = True,
        auto_reconnect_wait: int = 3,
    ):
        """Initialize Tunnel class."""
        self.gateway_ip = gateway_ip
        self.gateway_port = gateway_port
        super().__init__(
            xknx=xknx,
            telegram_received_callback=telegram_received_callback,
            auto_reconnect=auto_reconnect,
            auto_reconnect_wait=auto_reconnect_wait,
        )
        # TCP always uses 0.0.0.0:0
        self.local_hpai = HPAI(protocol=HostProtocol.IPV4_TCP)

    def _init_transport(self) -> None:
        """Initialize transport transport."""
        self.transport = TCPTransport(
            remote_addr=(self.gateway_ip, self.gateway_port),
            connection_lost_cb=self._tunnel_lost,
        )

    async def setup_tunnel(self) -> None:
        """Set up tunnel before sending a ConnectionRequest."""

    async def _tunnelling_request(self, telegram: Telegram) -> bool:
        """Send Telegram to tunnelling device."""
        if self.communication_channel is None:
            raise CommunicationError(
                "Sending telegram failed. No active communication channel."
            )
<<<<<<< HEAD
        pdu = CEMIFrame.init_from_telegram(
            self.xknx,
=======
        cemi = CEMIFrame.init_from_telegram(
>>>>>>> b65d98e9
            telegram=telegram,
            code=CEMIMessageCode.L_DATA_REQ,
            src_addr=self._src_address,
        )
        tunnelling_request = TunnellingRequest(
            communication_channel_id=self.communication_channel,
            sequence_counter=self.sequence_number,
            pdu=pdu,
        )

        async def _async_wrapper() -> None:
            self.transport.send(KNXIPFrame.init_from_body(tunnelling_request))

        await self._wait_for_tunnelling_request_confirmation(
            send_tunneling_request_aw=_async_wrapper(),
            telegram=telegram,
        )
        return True


class SecureTunnel(TCPTunnel):
    """Class for handling KNX/IP secure TCP tunnels."""

    transport: SecureSession

    def __init__(
        self,
        xknx: XKNX,
        gateway_ip: str,
        gateway_port: int,
        user_id: int,
        user_password: str,
        telegram_received_callback: TelegramCallbackType | None = None,
        auto_reconnect: bool = True,
        auto_reconnect_wait: int = 3,
        device_authentication_password: str | None = None,
    ):
        """Initialize SecureTunnel class."""
        self._device_authentication_password = device_authentication_password
        self._user_id = user_id
        self._user_password = user_password
        super().__init__(
            xknx=xknx,
            gateway_ip=gateway_ip,
            gateway_port=gateway_port,
            telegram_received_callback=telegram_received_callback,
            auto_reconnect=auto_reconnect,
            auto_reconnect_wait=auto_reconnect_wait,
        )

    def _init_transport(self) -> None:
        """Initialize transport transport."""
        self.transport = SecureSession(
            remote_addr=(self.gateway_ip, self.gateway_port),
            user_id=self._user_id,
            user_password=self._user_password,
            device_authentication_password=self._device_authentication_password,
            connection_lost_cb=self._tunnel_lost,
        )<|MERGE_RESOLUTION|>--- conflicted
+++ resolved
@@ -535,12 +535,7 @@
             raise CommunicationError(
                 "Sending telegram failed. No active communication channel."
             )
-<<<<<<< HEAD
         pdu = CEMIFrame.init_from_telegram(
-            self.xknx,
-=======
-        cemi = CEMIFrame.init_from_telegram(
->>>>>>> b65d98e9
             telegram=telegram,
             code=CEMIMessageCode.L_DATA_REQ,
             src_addr=self._src_address,
