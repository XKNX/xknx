"""
Abstraction for handling KNX/IP tunnels.

Tunnels connect to KNX/IP devices directly via UDP and build a static UDP connection.
"""
import asyncio

from xknx.exceptions import XKNXException
from xknx.knx import TelegramDirection
from xknx.knxip import KNXIPFrame, KNXIPServiceType, TunnellingRequest

from .connect import Connect
from .connectionstate import ConnectionState
from .disconnect import Disconnect
from .tunnelling import Tunnelling
from .udp_client import UDPClient


class Tunnel():
    """Class for handling KNX/IP tunnels."""

    # pylint: disable=too-many-instance-attributes

<<<<<<< HEAD
    def __init__(self, xknx, src_address, local_ip="0.0.0.0", gateway_ip=None, gateway_port=3671, telegram_received_callback=None):
=======
    def __init__(self, xknx, src_address, local_ip, gateway_ip, gateway_port,
                 telegram_received_callback=None, auto_reconnect=False,
                 auto_reconnect_wait=3):
>>>>>>> 7d3fc278
        """Initialize Tunnel class."""
        # pylint: disable=too-many-arguments
        self.xknx = xknx
        self.src_address = src_address
        self.local_ip = local_ip
        self.gateway_ip = gateway_ip
        self.gateway_port = gateway_port
        self.telegram_received_callback = telegram_received_callback

        self.udp_client = None
        self.init_udp_client()

        self.sequence_number = 0
        self.communication_channel = None
        self.number_heartbeat_failed = 0

        self.auto_reconnect = auto_reconnect
        self.auto_reconnect_wait = auto_reconnect_wait

        self._heartbeat_task = None
        self._reconnect_task = None

    def init_udp_client(self):
        """Initialize udp_client."""
        self.udp_client = UDPClient(self.xknx,
                                    (self.local_ip, 0),
                                    (self.gateway_ip, self.gateway_port))

        self.udp_client.register_callback(
            self.tunnel_reqest_received, [TunnellingRequest.service_type])

    def tunnel_reqest_received(self, knxipframe, udp_client):
        """Handle incoming tunnel request."""
        # pylint: disable=unused-argument
        if knxipframe.header.service_type_ident != \
                KNXIPServiceType.TUNNELLING_REQUEST:
            self.xknx.logger.warning("Service not implemented: %s", knxipframe)
        else:
            self.send_ack(knxipframe.body.communication_channel_id, knxipframe.body.sequence_counter)
            telegram = knxipframe.body.cemi.telegram
            telegram.direction = TelegramDirection.INCOMING
            if self.telegram_received_callback is not None:
                self.telegram_received_callback(telegram)

    def send_ack(self, communication_channel_id, sequence_counter):
        """Send tunneling ACK after tunneling request received."""
        ack_knxipframe = KNXIPFrame(self.xknx)
        ack_knxipframe.init(KNXIPServiceType.TUNNELLING_ACK)
        ack_knxipframe.body.communication_channel_id = communication_channel_id
        ack_knxipframe.body.sequence_counter = sequence_counter
        ack_knxipframe.normalize()
        self.udp_client.send(ack_knxipframe)

    async def start(self):
        """Start tunneling."""
        await self.connect_udp()
        await self.connect()

    async def connect_udp(self):
        """Connect udp_client."""
        await self.udp_client.connect()

    async def connect(self):
        """Connect/build tunnel."""
        connect = Connect(
            self.xknx,
            self.udp_client)
        await connect.start()
        if not connect.success:
            if self.auto_reconnect:
                msg = "Cannot connect to KNX. Retry in {} seconds.".format(
                    self.auto_reconnect_wait
                )
                self.xknx.logger.warning(msg)
                task = self.xknx.loop.create_task(self.schedule_reconnect())
                self._reconnect_task = task
                return
            else:
                raise XKNXException("Could not establish connection")
        self.xknx.logger.debug(
            "Tunnel established communication_channel=%s, id=%s",
            connect.communication_channel,
            connect.identifier)
        self._reconnect_task = None
        self.communication_channel = connect.communication_channel
        self.sequence_number = 0
        await self.start_heartbeat()

    async def send_telegram(self, telegram):
        """
        Send Telegram to routing tunelling device - retry mechanism.

        If a TUNNELLING_REQUEST frame is not confirmed within the TUNNELLING_REQUEST_TIME_- OUT
        time of one (1) second then the frame shall be repeated once with the same sequence counter
        value by the sending KNXnet/IP device.

        If the KNXnet/IP device does not receive a TUNNELLING_ACK frame within the
        TUNNELLING_- REQUEST_TIMEOUT (= 1 second) or the status of a received
        TUNNELLING_ACK frame signals any kind of error condition, the sending device
        shall repeat the TUNNELLING_REQUEST frame once and then terminate the
        connection by sending a DISCONNECT_REQUEST frame to the other device’s
        control endpoint.
        """
        success = await self._send_telegram_impl(telegram)
        if not success:
            self.xknx.logger.warning("Sending of telegram failed. Retrying a second time.")
            success = await self._send_telegram_impl(telegram)
            if not success:
                self.xknx.logger.warning("Resending telegram failed. Reconnecting to tunnel.")
                await self.reconnect()
                success = await self._send_telegram_impl(telegram)
                if not success:
                    raise XKNXException("Could not send telegram to tunnel")
        self.increase_sequence_number()

    async def _send_telegram_impl(self, telegram):
        """Send Telegram to routing tunelling device - implementation."""
        tunnelling = Tunnelling(
            self.xknx,
            self.udp_client,
            telegram,
            self.src_address,
            self.sequence_number,
            self.communication_channel)
        await tunnelling.start()
        return tunnelling.success

    def increase_sequence_number(self):
        """Increase sequence number."""
        self.sequence_number += 1
        if self.sequence_number == 256:
            self.sequence_number = 0

    async def connectionstate(self):
        """Return state of tunnel. True if tunnel is in good shape."""
        conn_state = ConnectionState(
            self.xknx,
            self.udp_client,
            communication_channel_id=self.communication_channel)
        await conn_state.start()
        return conn_state.success

    async def disconnect(self, ignore_error=False):
        """Disconnect from tunnel device."""
        # only send disconnect request if we ever were connected
        if self.communication_channel is None:
            # close udp client to prevent open file descriptors
            await self.udp_client.stop()
            return
        disconnect = Disconnect(
            self.xknx,
            self.udp_client,
            communication_channel_id=self.communication_channel)
        await disconnect.start()
        if not disconnect.success and not ignore_error:
            raise XKNXException("Could not disconnect channel")
        else:
            self.xknx.logger.debug("Tunnel disconnected (communication_channel: %s)", self.communication_channel)
        # close udp client to prevent open file descriptors
        await self.udp_client.stop()

    async def reconnect(self):
        """Reconnect to tunnel device."""
        await self.disconnect(True)
        self.init_udp_client()
        await self.start()

    async def schedule_reconnect(self):
        """Schedule reconnect to KNX."""
        await asyncio.sleep(self.auto_reconnect_wait)
        await self.reconnect()

    async def stop_reconnect(self):
        """Stop reconnect task if running."""
        if self._reconnect_task is not None:
            self._reconnect_task.cancel()
            self._reconnect_task = None

    async def stop(self):
        """Stop tunneling."""
        # XXX: set disconnect ignore_error True here. Is there actually anything
        #      which can happen if disconnect fails? normally this fails because
        #      we have no connection...
        # await self.disconnect()
        await self.disconnect(True)
        await self.stop_heartbeat()
        await self.stop_reconnect()

    async def start_heartbeat(self):
        """Start heartbeat for monitoring state of tunnel, as suggested by 03.08.02 KNX Core 5.4."""
        self._heartbeat_task = self.xknx.loop.create_task(self.do_heartbeat())

    async def stop_heartbeat(self):
        """Stop heartbeat task if running."""
        if self._heartbeat_task is not None:
            self._heartbeat_task.cancel()
            self._heartbeat_task = None

    async def do_heartbeat(self):
        """Heartbeat: Worker 'thread', endless loop for sending heartbeat requests."""
        while True:
            await asyncio.sleep(15)
            await self.do_heartbeat_impl()

    async def do_heartbeat_impl(self):
        """Heartbeat: checking connection state and handling result."""
        connectionsstate = await self.connectionstate()
        if connectionsstate:
            await self.do_heartbeat_success()
        else:
            await self.do_heartbeat_failed()

    async def do_heartbeat_success(self):
        """Heartbeat: handling success."""
        self.number_heartbeat_failed = 0

    async def do_heartbeat_failed(self):
        """Heartbeat: handling error."""
        self.number_heartbeat_failed = self.number_heartbeat_failed + 1
        if self.number_heartbeat_failed > 3:
            self.xknx.logger.warning("Heartbeat failed - reconnecting")
            await self.stop_reconnect()
            await self.reconnect()
            self.number_heartbeat_failed = 0
            await self.stop_heartbeat()<|MERGE_RESOLUTION|>--- conflicted
+++ resolved
@@ -21,13 +21,7 @@
 
     # pylint: disable=too-many-instance-attributes
 
-<<<<<<< HEAD
     def __init__(self, xknx, src_address, local_ip="0.0.0.0", gateway_ip=None, gateway_port=3671, telegram_received_callback=None):
-=======
-    def __init__(self, xknx, src_address, local_ip, gateway_ip, gateway_port,
-                 telegram_received_callback=None, auto_reconnect=False,
-                 auto_reconnect_wait=3):
->>>>>>> 7d3fc278
         """Initialize Tunnel class."""
         # pylint: disable=too-many-arguments
         self.xknx = xknx
