"""
Abstraction for handling KNX/IP tunnels.

Tunnels connect to KNX/IP devices directly via UDP or TCP and build a static connection.
"""
from __future__ import annotations

from abc import abstractmethod
import asyncio
import logging
from typing import TYPE_CHECKING, Awaitable, Callable

from xknx.core import XknxConnectionState
from xknx.exceptions import CommunicationError
from xknx.knxip import (
    HPAI,
    CEMIFrame,
    CEMIMessageCode,
    DisconnectRequest,
    DisconnectResponse,
    HostProtocol,
    KNXIPFrame,
    KNXIPServiceType,
    TunnellingAck,
    TunnellingRequest,
)
from xknx.telegram import IndividualAddress, Telegram, TelegramDirection

from .const import HEARTBEAT_RATE
from .gateway_scanner import GatewayDescriptor
from .interface import Interface
from .request_response import Connect, ConnectionState, Disconnect, Tunnelling
from .secure_session import SecureSession
from .self_description import DescriptionQuery
from .transport import KNXIPTransport, TCPTransport, UDPTransport

if TYPE_CHECKING:
    from xknx.xknx import XKNX

TelegramCallbackType = Callable[[Telegram], None]

logger = logging.getLogger("xknx.log")

# See 3/6/3 EMI_IMI §4.1.5 Data Link Layer messages
REQUEST_TO_CONFIRMATION_TIMEOUT = 3


class _Tunnel(Interface):
    """Class for handling KNX/IP tunnels."""

    transport: KNXIPTransport

    def __init__(
        self,
        xknx: XKNX,
        telegram_received_callback: TelegramCallbackType | None = None,
        auto_reconnect: bool = True,
        auto_reconnect_wait: int = 3,
    ):
        """Initialize Tunnel class."""
        self.xknx = xknx
        self.auto_reconnect = auto_reconnect
        self.auto_reconnect_wait = auto_reconnect_wait

        self.communication_channel: int | None = None
        self.local_hpai: HPAI = HPAI()
        self.sequence_number = 0
        self.telegram_received_callback = telegram_received_callback
        self._data_endpoint_addr: tuple[str, int] | None = None
        self._heartbeat_task: asyncio.Task[None] | None = None
        self._initial_connection = True
        self._is_reconnecting = False
        self._reconnect_task: asyncio.Task[None] | None = None
        self._src_address = xknx.own_address
        self._tunnelling_request_confirmation_event = asyncio.Event()

        self._init_transport()
        self.transport.register_callback(
            self._request_received,
            [KNXIPServiceType.TUNNELLING_REQUEST, KNXIPServiceType.DISCONNECT_REQUEST],
        )

    @abstractmethod
    def _init_transport(self) -> None:
        """Initialize transport transport."""
        # set up self.transport

    @abstractmethod
    async def setup_tunnel(self) -> None:
        """Set up tunnel before sending a ConnectionRequest."""
        # eg. set local HPAI used for control and data endpoint

    ####################
    #
    # CONNECT DISCONNECT
    #
    ####################

    async def connect(self) -> bool:
        """Connect to a KNX tunneling interface. Returns True on success."""
        await self.xknx.connection_manager.connection_state_changed(
            XknxConnectionState.CONNECTING
        )
        try:
            await self.transport.connect()
            await self.setup_tunnel()
            await self._connect_request()
        except (OSError, CommunicationError) as ex:
            logger.debug(
                "Could not establish connection to KNX/IP interface. %s: %s",
                type(ex).__name__,
                ex,
            )
            await self.xknx.connection_manager.connection_state_changed(
                XknxConnectionState.DISCONNECTED
            )
            if not self._initial_connection and self.auto_reconnect:
                self._reconnect_task = asyncio.create_task(self._reconnect())
                return False
            # close transport to prevent open file descriptors
            self.transport.stop()
            raise CommunicationError(
                "Tunnel connection could not be established"
            ) from ex
        else:
            self._tunnel_established()
            await self.xknx.connection_manager.connection_state_changed(
                XknxConnectionState.CONNECTED
            )
            return True

    def _tunnel_established(self) -> None:
        """Set up interface when the tunnel is ready."""
        self._initial_connection = False
        self.sequence_number = 0
        self.start_heartbeat()

    def _tunnel_lost(self) -> None:
        """Prepare for reconnection or shutdown when the connection is lost. Callback."""
        self.stop_heartbeat()
        asyncio.create_task(
            self.xknx.connection_manager.connection_state_changed(
                XknxConnectionState.DISCONNECTED
            )
        )
        self._data_endpoint_addr = None
        if self.auto_reconnect:
            self._reconnect_task = asyncio.create_task(self._reconnect())
        else:
            raise CommunicationError("Tunnel connection closed.")

    async def _reconnect(self) -> None:
        """Reconnect to tunnel device."""
        if self.transport.transport:
            await self._disconnect_request(True)
            self.transport.stop()
        await asyncio.sleep(self.auto_reconnect_wait)
        if await self.connect():
            logger.info("Successfully reconnected to KNX bus.")

    def _stop_reconnect(self) -> None:
        """Stop reconnect task if running."""
        if self._reconnect_task is not None:
            self._reconnect_task.cancel()
            self._reconnect_task = None

    async def disconnect(self) -> None:
        """Disconnect tunneling connection."""
        self.stop_heartbeat()
        await self.xknx.connection_manager.connection_state_changed(
            XknxConnectionState.DISCONNECTED
        )
        self._data_endpoint_addr = None
        self._stop_reconnect()
        await self._disconnect_request(False)
        self.transport.stop()

    ####################
    #
    # OUTGOING REQUESTS
    #
    ####################

    async def _connect_request(self) -> bool:
        """Connect to tunnelling server. Set communication_channel and src_address."""
        connect = Connect(transport=self.transport, local_hpai=self.local_hpai)
        await connect.start()
        if connect.success:
            self.communication_channel = connect.communication_channel
            # assign data_endpoint received from server
            self._data_endpoint_addr = (
                connect.data_endpoint.addr_tuple
                if not connect.data_endpoint.route_back
                else None
            )
            # Use the individual address provided by the tunnelling server
            self._src_address = IndividualAddress(connect.identifier)
            self.xknx.current_address = self._src_address
            logger.debug(
                "Tunnel established communication_channel=%s, address=%s",
                connect.communication_channel,
                self._src_address,
            )
            return True
        raise CommunicationError(
            f"ConnectRequest failed. Status code: {connect.response_status_code}"
        )

    async def _connectionstate_request(self) -> bool:
        """Return state of tunnel. True if tunnel is in good shape."""
        if self.communication_channel is None:
            raise CommunicationError("No active communication channel.")
        conn_state = ConnectionState(
            transport=self.transport,
            communication_channel_id=self.communication_channel,
            local_hpai=self.local_hpai,
        )
        await conn_state.start()
        return conn_state.success

    async def _disconnect_request(self, ignore_error: bool = False) -> None:
        """Disconnect from tunnel device. Delete communication_channel."""
        if self.communication_channel is not None:
            disconnect = Disconnect(
                transport=self.transport,
                communication_channel_id=self.communication_channel,
                local_hpai=self.local_hpai,
            )
            await disconnect.start()
            if not disconnect.success and not ignore_error:
                self.communication_channel = None
                raise CommunicationError("Could not disconnect channel")
            logger.debug(
                "Tunnel disconnected (communication_channel: %s)",
                self.communication_channel,
            )
        self.communication_channel = None

    async def request_description(self) -> GatewayDescriptor | None:
        """Request description from tunneling server."""
        description = DescriptionQuery(
            transport=self.transport,
            local_hpai=self.local_hpai,
        )
        await description.start()
        return description.gateway_descriptor

    async def send_telegram(self, telegram: Telegram) -> None:
        """
        Send Telegram to routing tunnelling device - retry mechanism.

        If a TUNNELLING_REQUEST frame is not confirmed within the TUNNELLING_REQUEST_TIME_- OUT
        time of one (1) second then the frame shall be repeated once with the same sequence counter
        value by the sending KNXnet/IP device.

        If the KNXnet/IP device does not receive a TUNNELLING_ACK frame within the
        TUNNELLING_- REQUEST_TIMEOUT (= 1 second) or the status of a received
        TUNNELLING_ACK frame signals any kind of error condition, the sending device
        shall repeat the TUNNELLING_REQUEST frame once and then terminate the
        connection by sending a DISCONNECT_REQUEST frame to the other device’s
        control endpoint.
        """
        success = await self._tunnelling_request(telegram)
        if not success:
            logger.debug("Sending of telegram failed. Retrying a second time.")
            success = await self._tunnelling_request(telegram)
            if not success:
                logger.debug("Resending telegram failed. Reconnecting to tunnel.")
                # TODO: How to test this?
                if self._reconnect_task is None or self._reconnect_task.done():
                    self._tunnel_lost()
                await self.xknx.connection_manager.connected.wait()
                success = await self._tunnelling_request(telegram)
                if not success:
                    raise CommunicationError(
                        "Resending the telegram repeatedly failed.", True
                    )
        self._increase_sequence_number()

    @abstractmethod
    async def _tunnelling_request(self, telegram: Telegram) -> bool:
        """Send Telegram to tunnelling device."""

    async def _wait_for_tunnelling_request_confirmation(
        self, send_tunneling_request_aw: Awaitable[None], telegram: Telegram
    ) -> None:
        """Wait for confirmation of tunnelling request."""
        self._tunnelling_request_confirmation_event.clear()
        send_and_wait_for_confirmation = asyncio.gather(
            send_tunneling_request_aw,
            self._tunnelling_request_confirmation_event.wait(),
        )
        try:
            await asyncio.wait_for(
                send_and_wait_for_confirmation, timeout=REQUEST_TO_CONFIRMATION_TIMEOUT
            )
        except asyncio.TimeoutError:
            # REQUEST_TO_CONFIRMATION_TIMEOUT is longer than tunnelling timeout of 1 second
            # so exception should always be from self._tunnelling_request_confirmation_event
            logger.warning(
                "L_DATA_CON Data Link Layer confirmation timed out for %s", telegram
            )
            # could return False here to retry sending the telegram (tcp without ACK)

    def _increase_sequence_number(self) -> None:
        """Increase sequence number."""
        self.sequence_number += 1
        if self.sequence_number == 256:
            self.sequence_number = 0

    ####################
    #
    # INCOMING REQUESTS
    #
    ####################

    def _request_received(
        self, knxipframe: KNXIPFrame, source: HPAI, _transport: KNXIPTransport
    ) -> None:
        """Handle incoming requests."""
        if isinstance(knxipframe.body, TunnellingRequest):
            self._tunnelling_request_received(knxipframe.body)
        elif isinstance(knxipframe.body, DisconnectRequest):
            self._disconnect_request_received(knxipframe.body)
        else:
            logger.warning("Service not implemented: %s", knxipframe)

    def _tunnelling_request_received(
        self, tunneling_request: TunnellingRequest
    ) -> None:
        """Handle incoming tunnel request."""
        if tunneling_request.pdu is None:
            # Don't handle invalid cemi frames (None)
            return
        if tunneling_request.pdu.code is CEMIMessageCode.L_DATA_IND:
            telegram = tunneling_request.pdu.telegram
            telegram.direction = TelegramDirection.INCOMING
            if self.telegram_received_callback is not None:
                self.telegram_received_callback(telegram)
        elif tunneling_request.pdu.code is CEMIMessageCode.L_DATA_CON:
            # L_DATA_CON confirmation frame signals ready to send next telegram
            self._tunnelling_request_confirmation_event.set()
        elif tunneling_request.pdu.code is CEMIMessageCode.L_DATA_REQ:
            # L_DATA_REQ frames should only be outgoing.
            logger.warning(
                "Tunnel received unexpected L_DATA_REQ frame: %s", tunneling_request
            )

    def _disconnect_request_received(
        self, disconnect_request: DisconnectRequest
    ) -> None:
        """Handle incoming disconnect request."""
        logger.warning("Received DisconnectRequest from tunnelling sever.")
        # We should not receive DisconnectRequest for other communication_channels
        # If we do we close our communication_channel before reconnection.
        if disconnect_request.communication_channel_id == self.communication_channel:
            disconnect_response = DisconnectResponse(
                communication_channel_id=self.communication_channel,
            )
            self.transport.send(KNXIPFrame.init_from_body(disconnect_response))
            self.communication_channel = None
        self._tunnel_lost()

    ####################
    #
    # HEARTBEAT
    #
    ####################

    def start_heartbeat(self) -> None:
        """Start heartbeat for monitoring state of tunnel, as suggested by 03.08.02 KNX Core 5.4."""
        self._heartbeat_task = asyncio.create_task(self.do_heartbeat())

<<<<<<< HEAD
    async def _tunnelling_request(self, telegram: Telegram) -> bool:
        """Send Telegram to tunnelling device."""
        if self.communication_channel is None:
            raise CommunicationError(
                "Sending telegram failed. No active communication channel."
            )
        cemi = CEMIFrame.init_from_telegram(
            self.xknx,
            telegram=telegram,
            code=CEMIMessageCode.L_DATA_REQ,
            src_addr=self._src_address,
        )
        tunnelling_request = TunnellingRequest(
            self.xknx,
            communication_channel_id=self.communication_channel,
            sequence_counter=self.sequence_number,
            pdu=cemi,
        )
=======
    def stop_heartbeat(self) -> None:
        """Stop heartbeat task if running."""
        if self._heartbeat_task is not None:
            self._heartbeat_task.cancel()
            self._heartbeat_task = None
>>>>>>> 1a4c7b8a

    async def do_heartbeat(self) -> None:
        """Heartbeat: Worker task, endless loop for sending heartbeat requests."""
        while True:
            try:
                await asyncio.sleep(HEARTBEAT_RATE)
                if not await self._connectionstate_request():
                    await self._do_heartbeat_failed()
            except CommunicationError as err:
                logger.warning("Heartbeat to KNX bus failed. %s", err)
                self._tunnel_lost()

    async def _do_heartbeat_failed(self) -> None:
        """Heartbeat: handling error."""
        # first heartbeat failed - try 3 more times before disconnecting.
        for _heartbeats_failed in range(3):
            if await self._connectionstate_request():
                return
        # 3 retries failed
        raise CommunicationError("No answer from tunneling server.")


class UDPTunnel(_Tunnel):
    """Class for handling KNX/IP UDP tunnels."""

    transport: UDPTransport

    def __init__(
        self,
        xknx: XKNX,
        gateway_ip: str,
        gateway_port: int,
        local_ip: str,
        local_port: int = 0,
        route_back: bool = False,
        telegram_received_callback: TelegramCallbackType | None = None,
        auto_reconnect: bool = True,
        auto_reconnect_wait: int = 3,
    ):
        """Initialize Tunnel class."""
        self.gateway_ip = gateway_ip
        self.gateway_port = gateway_port
        self.local_ip = local_ip
        self.local_port = local_port
        self.route_back = route_back
        super().__init__(
            xknx=xknx,
            telegram_received_callback=telegram_received_callback,
            auto_reconnect=auto_reconnect,
            auto_reconnect_wait=auto_reconnect_wait,
        )

    def _init_transport(self) -> None:
        """Initialize transport transport."""
        self.transport = UDPTransport(
            local_addr=(self.local_ip, self.local_port),
            remote_addr=(self.gateway_ip, self.gateway_port),
            multicast=False,
        )

    async def setup_tunnel(self) -> None:
        """Set up tunnel before sending a ConnectionRequest."""
        if self.route_back:
            self.local_hpai = HPAI()
            return
        (local_addr, local_port) = self.transport.getsockname()
        self.local_hpai = HPAI(ip_addr=local_addr, port=local_port)

    # OUTGOING REQUESTS

    async def _tunnelling_request(self, telegram: Telegram) -> bool:
        """Send Telegram to tunnelling device."""
        if self.communication_channel is None:
            raise CommunicationError(
                "Sending telegram failed. No active communication channel."
            )
        tunnelling = Tunnelling(
            transport=self.transport,
            data_endpoint=self._data_endpoint_addr,
            telegram=telegram,
            src_address=self._src_address,
            sequence_counter=self.sequence_number,
            communication_channel_id=self.communication_channel,
        )
        await self._wait_for_tunnelling_request_confirmation(
            send_tunneling_request_aw=tunnelling.start(), telegram=telegram
        )
        return tunnelling.success

    # INCOMING REQUESTS

    def _tunnelling_request_received(
        self, tunneling_request: TunnellingRequest
    ) -> None:
        """Handle incoming tunnel request."""
        # we should only ACK if the request matches the expected sequence number or one less
        # we should not ACK and discard the request if the sequence number is higher than the expected sequence number
        #   or if the sequence number lower thatn (expected -1)
        self._send_tunnelling_ack(
            tunneling_request.communication_channel_id,
            tunneling_request.sequence_counter,
        )
        super()._tunnelling_request_received(tunneling_request)

    def _send_tunnelling_ack(
        self, communication_channel_id: int, sequence_counter: int
    ) -> None:
        """Send tunnelling ACK after tunnelling request received."""
        ack = TunnellingAck(
            communication_channel_id=communication_channel_id,
            sequence_counter=sequence_counter,
        )
        self.transport.send(
            KNXIPFrame.init_from_body(ack), addr=self._data_endpoint_addr
        )


class TCPTunnel(_Tunnel):
    """Class for handling KNX/IP TCP tunnels."""

    transport: TCPTransport

    def __init__(
        self,
        xknx: XKNX,
        gateway_ip: str,
        gateway_port: int,
        telegram_received_callback: TelegramCallbackType | None = None,
        auto_reconnect: bool = True,
        auto_reconnect_wait: int = 3,
    ):
        """Initialize Tunnel class."""
        self.gateway_ip = gateway_ip
        self.gateway_port = gateway_port
        super().__init__(
            xknx=xknx,
            telegram_received_callback=telegram_received_callback,
            auto_reconnect=auto_reconnect,
            auto_reconnect_wait=auto_reconnect_wait,
        )
        # TCP always uses 0.0.0.0:0
        self.local_hpai = HPAI(protocol=HostProtocol.IPV4_TCP)

    def _init_transport(self) -> None:
        """Initialize transport transport."""
        self.transport = TCPTransport(
            remote_addr=(self.gateway_ip, self.gateway_port),
            connection_lost_cb=self._tunnel_lost,
        )

    async def setup_tunnel(self) -> None:
        """Set up tunnel before sending a ConnectionRequest."""

    async def _tunnelling_request(self, telegram: Telegram) -> bool:
        """Send Telegram to tunnelling device."""
        if self.communication_channel is None:
            raise CommunicationError(
                "Sending telegram failed. No active communication channel."
            )
        cemi = CEMIFrame.init_from_telegram(
            telegram=telegram,
            code=CEMIMessageCode.L_DATA_REQ,
            src_addr=self._src_address,
        )
        tunnelling_request = TunnellingRequest(
            communication_channel_id=self.communication_channel,
            sequence_counter=self.sequence_number,
            cemi=cemi,
        )

        async def _async_wrapper() -> None:
            self.transport.send(KNXIPFrame.init_from_body(tunnelling_request))

        await self._wait_for_tunnelling_request_confirmation(
            send_tunneling_request_aw=_async_wrapper(),
            telegram=telegram,
        )
        return True


class SecureTunnel(TCPTunnel):
    """Class for handling KNX/IP secure TCP tunnels."""

    transport: SecureSession

    def __init__(
        self,
        xknx: XKNX,
        gateway_ip: str,
        gateway_port: int,
        user_id: int,
        user_password: str,
        telegram_received_callback: TelegramCallbackType | None = None,
        auto_reconnect: bool = True,
        auto_reconnect_wait: int = 3,
        device_authentication_password: str | None = None,
    ):
        """Initialize SecureTunnel class."""
        self._device_authentication_password = device_authentication_password
        self._user_id = user_id
        self._user_password = user_password
        super().__init__(
            xknx=xknx,
            gateway_ip=gateway_ip,
            gateway_port=gateway_port,
            telegram_received_callback=telegram_received_callback,
            auto_reconnect=auto_reconnect,
            auto_reconnect_wait=auto_reconnect_wait,
        )

    def _init_transport(self) -> None:
        """Initialize transport transport."""
        self.transport = SecureSession(
            remote_addr=(self.gateway_ip, self.gateway_port),
            user_id=self._user_id,
            user_password=self._user_password,
            device_authentication_password=self._device_authentication_password,
            connection_lost_cb=self._tunnel_lost,
        )<|MERGE_RESOLUTION|>--- conflicted
+++ resolved
@@ -371,32 +371,11 @@
         """Start heartbeat for monitoring state of tunnel, as suggested by 03.08.02 KNX Core 5.4."""
         self._heartbeat_task = asyncio.create_task(self.do_heartbeat())
 
-<<<<<<< HEAD
-    async def _tunnelling_request(self, telegram: Telegram) -> bool:
-        """Send Telegram to tunnelling device."""
-        if self.communication_channel is None:
-            raise CommunicationError(
-                "Sending telegram failed. No active communication channel."
-            )
-        cemi = CEMIFrame.init_from_telegram(
-            self.xknx,
-            telegram=telegram,
-            code=CEMIMessageCode.L_DATA_REQ,
-            src_addr=self._src_address,
-        )
-        tunnelling_request = TunnellingRequest(
-            self.xknx,
-            communication_channel_id=self.communication_channel,
-            sequence_counter=self.sequence_number,
-            pdu=cemi,
-        )
-=======
     def stop_heartbeat(self) -> None:
         """Stop heartbeat task if running."""
         if self._heartbeat_task is not None:
             self._heartbeat_task.cancel()
             self._heartbeat_task = None
->>>>>>> 1a4c7b8a
 
     async def do_heartbeat(self) -> None:
         """Heartbeat: Worker task, endless loop for sending heartbeat requests."""
@@ -564,7 +543,7 @@
         tunnelling_request = TunnellingRequest(
             communication_channel_id=self.communication_channel,
             sequence_counter=self.sequence_number,
-            cemi=cemi,
+            pdu=cemi,
         )
 
         async def _async_wrapper() -> None:
