--- conflicted
+++ resolved
@@ -42,25 +42,15 @@
 
     def __init__(
         self,
-<<<<<<< HEAD
-        xknx,
-        local_ip,
-        local_port,
-        gateway_ip,
-        gateway_port,
-        route_back,
-        telegram_received_callback=None,
-        auto_reconnect=False,
-        auto_reconnect_wait=3,
-=======
         xknx: "XKNX",
         local_ip: str,
+        local_port: int,
         gateway_ip: str,
         gateway_port: int,
+        route_back: bool,
         telegram_received_callback: Optional["TelegramCallbackType"] = None,
         auto_reconnect: bool = False,
         auto_reconnect_wait: int = 3,
->>>>>>> 5eae8d68
     ):
         """Initialize Tunnel class."""
         # pylint: disable=too-many-arguments
@@ -173,13 +163,8 @@
     ####################
 
     async def _connect_request(self) -> bool:
-<<<<<<< HEAD
-        """Connect to tunnelling server. Return True if succeeded."""
+        """Connect to tunnelling server. Set communication_channel and src_address."""
         connect = Connect(self.xknx, self.udp_client, route_back=self.route_back)
-=======
-        """Connect to tunnelling server. Set communication_channel and src_address."""
-        connect = Connect(self.xknx, self.udp_client)
->>>>>>> 5eae8d68
         await connect.start()
         if connect.success:
             self.communication_channel = connect.communication_channel
@@ -208,23 +193,6 @@
         await conn_state.start()
         return conn_state.success
 
-<<<<<<< HEAD
-    async def _disconnect_request(self, ignore_error=False):
-        """Disconnect from tunnel device."""
-        disconnect = Disconnect(
-            self.xknx,
-            self.udp_client,
-            communication_channel_id=self.communication_channel,
-            route_back=self.route_back,
-        )
-        await disconnect.start()
-        if not disconnect.success and not ignore_error:
-            raise XKNXException("Could not disconnect channel")
-        logger.debug(
-            "Tunnel disconnected (communication_channel: %s)",
-            self.communication_channel,
-        )
-=======
     async def _disconnect_request(self, ignore_error: bool = False) -> None:
         """Disconnect from tunnel device. Delete communication_channel."""
         if self.communication_channel is not None:
@@ -232,6 +200,7 @@
                 self.xknx,
                 self.udp_client,
                 communication_channel_id=self.communication_channel,
+                route_back=self.route_back,
             )
             await disconnect.start()
             if not disconnect.success and not ignore_error:
@@ -242,7 +211,6 @@
                 self.communication_channel,
             )
         self.communication_channel = None
->>>>>>> 5eae8d68
 
     async def send_telegram(self, telegram: Telegram) -> None:
         """
