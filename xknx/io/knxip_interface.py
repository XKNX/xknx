--- conflicted
+++ resolved
@@ -20,19 +20,12 @@
     XKNXException,
 )
 from xknx.io import util
-<<<<<<< HEAD
 from xknx.io.usb_interface import USBInterface
-from xknx.secure import Keyring, load_key_ring
-from xknx.telegram import IndividualAddress, Telegram
-
-from .connection import ConnectionConfig, ConnectionConfigUSB, ConnectionType
-=======
 from xknx.secure.keyring import XMLInterface, load_keyring
 from xknx.telegram import IndividualAddress, Telegram
 
-from .connection import ConnectionConfig, ConnectionType
+from .connection import ConnectionConfig, ConnectionConfigUSB, ConnectionType
 from .const import DEFAULT_INDIVIDUAL_ADDRESS, DEFAULT_MCAST_GRP, DEFAULT_MCAST_PORT
->>>>>>> 1474ac6f
 from .gateway_scanner import GatewayDescriptor, GatewayScanner
 from .routing import Routing, SecureRouting
 from .self_description import request_description
@@ -51,14 +44,9 @@
 
 
 def knx_interface_factory(
-<<<<<<< HEAD
-    xknx: XKNX, connection_config: ConnectionConfig
-) -> KNXIPInterfaceThreaded | USBInterface | KNXIPInterface:
-=======
     xknx: XKNX,
     connection_config: ConnectionConfig,
-) -> KNXIPInterface:
->>>>>>> 1474ac6f
+) -> KNXIPInterface | USBInterface:
     """Create KNX/IP interface from config."""
     if connection_config.threaded:
         return KNXIPInterfaceThreaded(xknx=xknx, connection_config=connection_config)
