"""Abstraction to send a TunnelingRequest and wait for TunnelingResponse."""
from typing import TYPE_CHECKING

from xknx.knxip import (
    CEMIFrame,
    CEMIMessageCode,
    KNXIPFrame,
    TunnellingAck,
    TunnellingRequest,
)

from .request_response import RequestResponse
from xknx.telegram.telegram import TPDUType
from xknx.knxip.tpdu import TPDU
#from xknx.knxip import TPDUType

if TYPE_CHECKING:
    from xknx.xknx import XKNX

    from .udp_client import UDPClient


class Tunnelling(RequestResponse):
    """Class to TunnelingRequest and wait for TunnelingResponse."""

    def __init__(
        self,
        xknx: "XKNX",
        udp_client: "UDPClient",
        telegram: "Telegram",
        src_address: "IndividualAddress",
        sequence_counter: int,
        communication_channel_id: int,
    ):
        """Initialize Tunnelling class."""
        # pylint: disable=too-many-arguments
        self.xknx = xknx
        self.udp_client = udp_client
        self.src_address = src_address

        super().__init__(xknx, self.udp_client, TunnellingAck)

        self.telegram = telegram
        self.sequence_counter = sequence_counter
        self.communication_channel_id = communication_channel_id

    def create_knxipframe(self) -> KNXIPFrame:
<<<<<<< HEAD
        """Create KNX/IP Frame object to be sent on bus."""
        if self.telegram.tpdu_type == TPDUType.T_Connect:
            pdu = TPDU.init_from_telegram(
                self.xknx,
                telegram=self.telegram,
                src_addr=self.src_address,)
        elif self.telegram.tpdu_type == TPDUType.T_DATA:
            pdu = CEMIFrame.init_from_telegram(
                self.xknx,
                telegram=self.telegram,
                code=CEMIMessageCode.L_Data_REQ,
                src_addr=self.src_address,
            )
        else:
            raise RuntimeError("Unknown TelegramType:" + self.telegram.tpdu_type)
=======
        """Create KNX/IP Frame object to be sent to device."""
        cemi = CEMIFrame.init_from_telegram(
            self.xknx,
            telegram=self.telegram,
            code=CEMIMessageCode.L_DATA_REQ,
            src_addr=self.src_address,
        )
>>>>>>> 1e0eb1b3
        tunnelling_request = TunnellingRequest(
            self.xknx,
            communication_channel_id=self.communication_channel_id,
            sequence_counter=self.sequence_counter,
            cemi=pdu,
        )
        return KNXIPFrame.init_from_body(tunnelling_request)<|MERGE_RESOLUTION|>--- conflicted
+++ resolved
@@ -45,7 +45,6 @@
         self.communication_channel_id = communication_channel_id
 
     def create_knxipframe(self) -> KNXIPFrame:
-<<<<<<< HEAD
         """Create KNX/IP Frame object to be sent on bus."""
         if self.telegram.tpdu_type == TPDUType.T_Connect:
             pdu = TPDU.init_from_telegram(
@@ -56,20 +55,12 @@
             pdu = CEMIFrame.init_from_telegram(
                 self.xknx,
                 telegram=self.telegram,
-                code=CEMIMessageCode.L_Data_REQ,
+                code=CEMIMessageCode.L_DATA_REQ,
                 src_addr=self.src_address,
             )
         else:
             raise RuntimeError("Unknown TelegramType:" + self.telegram.tpdu_type)
-=======
-        """Create KNX/IP Frame object to be sent to device."""
-        cemi = CEMIFrame.init_from_telegram(
-            self.xknx,
-            telegram=self.telegram,
-            code=CEMIMessageCode.L_DATA_REQ,
-            src_addr=self.src_address,
-        )
->>>>>>> 1e0eb1b3
+
         tunnelling_request = TunnellingRequest(
             self.xknx,
             communication_channel_id=self.communication_channel_id,
