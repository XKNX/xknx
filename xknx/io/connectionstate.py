"""Abstraction to send ConnectonStateRequest and wait for ConnectionStateResponse."""
from typing import TYPE_CHECKING

from xknx.knxip import HPAI, ConnectionStateRequest, ConnectionStateResponse, KNXIPFrame

from .const import CONNECTIONSTATE_REQUEST_TIMEOUT
from .request_response import RequestResponse

if TYPE_CHECKING:
    from xknx.xknx import XKNX

    from .udp_client import UDPClient


class ConnectionState(RequestResponse):
    """Class to send ConnectonStateRequest and wait for ConnectionStateResponse."""

<<<<<<< HEAD
    def __init__(self, xknx, udp_client, communication_channel_id, route_back):
=======
    def __init__(
        self, xknx: "XKNX", udp_client: "UDPClient", communication_channel_id: int
    ):
>>>>>>> 5eae8d68
        """Initialize ConnectionState class."""
        self.udp_client = udp_client
        self.route_back = route_back
        super().__init__(
            xknx,
            self.udp_client,
            ConnectionStateResponse,
            timeout_in_seconds=CONNECTIONSTATE_REQUEST_TIMEOUT,
        )
        self.communication_channel_id = communication_channel_id

    def create_knxipframe(self) -> KNXIPFrame:
        """Create KNX/IP Frame object to be sent to device."""
        if self.route_back:
            endpoint = HPAI()
        else:
            (local_addr, local_port) = self.udpclient.getsockname()
            endpoint = HPAI(ip_addr=local_addr, port=local_port)
        connectionstate_request = ConnectionStateRequest(
            self.xknx,
            communication_channel_id=self.communication_channel_id,
            control_endpoint=endpoint,
        )
        return KNXIPFrame.init_from_body(connectionstate_request)<|MERGE_RESOLUTION|>--- conflicted
+++ resolved
@@ -15,13 +15,13 @@
 class ConnectionState(RequestResponse):
     """Class to send ConnectonStateRequest and wait for ConnectionStateResponse."""
 
-<<<<<<< HEAD
-    def __init__(self, xknx, udp_client, communication_channel_id, route_back):
-=======
     def __init__(
-        self, xknx: "XKNX", udp_client: "UDPClient", communication_channel_id: int
+        self,
+        xknx: "XKNX",
+        udp_client: "UDPClient",
+        communication_channel_id: int,
+        route_back: bool,
     ):
->>>>>>> 5eae8d68
         """Initialize ConnectionState class."""
         self.udp_client = udp_client
         self.route_back = route_back
