--- conflicted
+++ resolved
@@ -14,13 +14,13 @@
 class Disconnect(RequestResponse):
     """Class to send a DisconnectRequest and wait for a DisconnectResponse."""
 
-<<<<<<< HEAD
-    def __init__(self, xknx, udp_client, communication_channel_id, route_back):
-=======
     def __init__(
-        self, xknx: "XKNX", udp_client: "UDPClient", communication_channel_id: int
+        self,
+        xknx: "XKNX",
+        udp_client: "UDPClient",
+        communication_channel_id: int,
+        route_back: bool,
     ):
->>>>>>> 5eae8d68
         """Initialize Disconnect class."""
         self.xknx = xknx
         self.udp_client = udp_client
