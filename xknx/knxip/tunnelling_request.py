"""
Module for Serialization and Deserialization of a KNX Tunnelling Request information.

Tunnelling requests are used to transmit a KNX telegram within an existing KNX tunnel connection.
"""
from __future__ import annotations

import logging

from xknx.exceptions import CouldNotParseKNXIP, UnsupportedCEMIMessage
from xknx.knxip.tpdu import TPDU

from .body import KNXIPBody
from .cemi_frame import CEMIFrame, CEMIMessageCode
from .knxip_enum import KNXIPServiceType

logger = logging.getLogger("xknx.log")


class TunnellingRequest(KNXIPBody):
    """Representation of a KNX Tunnelling Request."""

    SERVICE_TYPE = KNXIPServiceType.TUNNELLING_REQUEST
    HEADER_LENGTH = 4

    def __init__(
        self,
        communication_channel_id: int = 1,
        sequence_counter: int = 0,
        pdu: CEMIFrame | TPDU | None = None,
    ):
        """Initialize TunnellingRequest object."""
        self.communication_channel_id = communication_channel_id
        self.sequence_counter = sequence_counter
<<<<<<< HEAD
        self.pdu: CEMIFrame | TPDU | None = (
            pdu if pdu is not None else CEMIFrame(xknx, code=CEMIMessageCode.L_DATA_REQ)
=======
        self.cemi: CEMIFrame | None = (
            cemi if cemi is not None else CEMIFrame(code=CEMIMessageCode.L_DATA_REQ)
>>>>>>> 1a4c7b8a
        )

    def calculated_length(self) -> int:
        """Get length of KNX/IP body."""
        assert self.pdu is not None
        return TunnellingRequest.HEADER_LENGTH + self.pdu.calculated_length()

    def from_knx(self, raw: bytes) -> int:
        """Parse/deserialize from KNX/IP raw data."""
        assert self.pdu is not None

        def header_from_knx(header: bytes) -> int:
            """Parse header bytes."""
            if header[0] != TunnellingRequest.HEADER_LENGTH:
                raise CouldNotParseKNXIP("connection header wrong length")
            if len(header) < TunnellingRequest.HEADER_LENGTH:
                raise CouldNotParseKNXIP("connection header wrong length")
            self.communication_channel_id = header[1]
            self.sequence_counter = header[2]
            return TunnellingRequest.HEADER_LENGTH

        pos = header_from_knx(raw)
        if len(raw[pos:]) == 10:
            # TPDU
            self.pdu = TPDU(self.xknx)
        try:
            pos += self.pdu.from_knx(raw[pos:])
        except UnsupportedCEMIMessage as unsupported_cemi_err:
            logger.debug("CEMI not supported: %s", unsupported_cemi_err)
            # Set pdu to None - this is checked in Tunnel() to send Ack even for unsupported CEMI messages.
            self.pdu = None
            return len(raw)

        return pos

    def to_knx(self) -> bytes:
        """Serialize to KNX/IP raw data."""
        if self.pdu is None:
            raise CouldNotParseKNXIP("No CEMIFrame defined.")
        return (
            bytes(
                (
                    TunnellingRequest.HEADER_LENGTH,
                    self.communication_channel_id,
                    self.sequence_counter,
                    0x00,  # Reserved
                )
            )
            + self.cemi.to_knx()
        )

<<<<<<< HEAD
        def header_to_knx() -> list[int]:
            """Serialize header."""
            cri = []
            cri.append(TunnellingRequest.HEADER_LENGTH)
            cri.append(self.communication_channel_id)
            cri.append(self.sequence_counter)
            cri.append(0x00)  # Reserved
            return cri

        data = []
        data.extend(header_to_knx())
        data.extend(self.pdu.to_knx())
        return data

    def __str__(self) -> str:
=======
    def __repr__(self) -> str:
>>>>>>> 1a4c7b8a
        """Return object as readable string."""
        return (
            "<TunnellingRequest "
            f'communication_channel_id="{self.communication_channel_id}" '
            f'sequence_counter="{self.sequence_counter}" '
            f'pdu="{self.pdu}" />'
        )<|MERGE_RESOLUTION|>--- conflicted
+++ resolved
@@ -32,13 +32,8 @@
         """Initialize TunnellingRequest object."""
         self.communication_channel_id = communication_channel_id
         self.sequence_counter = sequence_counter
-<<<<<<< HEAD
         self.pdu: CEMIFrame | TPDU | None = (
-            pdu if pdu is not None else CEMIFrame(xknx, code=CEMIMessageCode.L_DATA_REQ)
-=======
-        self.cemi: CEMIFrame | None = (
-            cemi if cemi is not None else CEMIFrame(code=CEMIMessageCode.L_DATA_REQ)
->>>>>>> 1a4c7b8a
+            pdu if pdu is not None else CEMIFrame(code=CEMIMessageCode.L_DATA_REQ)
         )
 
     def calculated_length(self) -> int:
@@ -87,28 +82,10 @@
                     0x00,  # Reserved
                 )
             )
-            + self.cemi.to_knx()
+            + self.pdu.to_knx()
         )
 
-<<<<<<< HEAD
-        def header_to_knx() -> list[int]:
-            """Serialize header."""
-            cri = []
-            cri.append(TunnellingRequest.HEADER_LENGTH)
-            cri.append(self.communication_channel_id)
-            cri.append(self.sequence_counter)
-            cri.append(0x00)  # Reserved
-            return cri
-
-        data = []
-        data.extend(header_to_knx())
-        data.extend(self.pdu.to_knx())
-        return data
-
-    def __str__(self) -> str:
-=======
     def __repr__(self) -> str:
->>>>>>> 1a4c7b8a
         """Return object as readable string."""
         return (
             "<TunnellingRequest "
