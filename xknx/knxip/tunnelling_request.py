"""
Module for Serialization and Deserialization of a KNX Tunnelling Request information.

Tunnelling requests are used to transmit a KNX telegram within an existing KNX tunnel connection.
"""
from __future__ import annotations

import logging

from xknx.exceptions import CouldNotParseKNXIP, UnsupportedCEMIMessage
from xknx.knxip.tpdu import TPDU

from .body import KNXIPBody
from .cemi_frame import CEMIFrame, CEMIMessageCode
from .knxip_enum import KNXIPServiceType

logger = logging.getLogger("xknx.log")


class TunnellingRequest(KNXIPBody):
    """Representation of a KNX Tunnelling Request."""

    SERVICE_TYPE = KNXIPServiceType.TUNNELLING_REQUEST
    HEADER_LENGTH = 4

    def __init__(
        self,
        communication_channel_id: int = 1,
        sequence_counter: int = 0,
        pdu: CEMIFrame | TPDU | None = None,
    ):
        """Initialize TunnellingRequest object."""
        self.communication_channel_id = communication_channel_id
        self.sequence_counter = sequence_counter
<<<<<<< HEAD
        self.pdu: CEMIFrame | TPDU | None = (
            pdu if pdu is not None else CEMIFrame(xknx, code=CEMIMessageCode.L_DATA_REQ)
=======
        self.cemi: CEMIFrame | None = (
            cemi if cemi is not None else CEMIFrame(code=CEMIMessageCode.L_DATA_REQ)
>>>>>>> b65d98e9
        )

    def calculated_length(self) -> int:
        """Get length of KNX/IP body."""
        assert self.pdu is not None
        return TunnellingRequest.HEADER_LENGTH + self.pdu.calculated_length()

    def from_knx(self, raw: bytes) -> int:
        """Parse/deserialize from KNX/IP raw data."""
        assert self.pdu is not None

        def header_from_knx(header: bytes) -> int:
            """Parse header bytes."""
            if header[0] != TunnellingRequest.HEADER_LENGTH:
                raise CouldNotParseKNXIP("connection header wrong length")
            if len(header) < TunnellingRequest.HEADER_LENGTH:
                raise CouldNotParseKNXIP("connection header wrong length")
            self.communication_channel_id = header[1]
            self.sequence_counter = header[2]
            return TunnellingRequest.HEADER_LENGTH

        pos = header_from_knx(raw)
        if len(raw[pos:]) == 10:
            # TPDU
            self.pdu = TPDU(self.xknx)
        try:
            pos += self.pdu.from_knx(raw[pos:])
        except UnsupportedCEMIMessage as unsupported_cemi_err:
            logger.debug("CEMI not supported: %s", unsupported_cemi_err)
            # Set pdu to None - this is checked in Tunnel() to send Ack even for unsupported CEMI messages.
            self.pdu = None
            return len(raw)

        return pos

    def to_knx(self) -> bytes:
        """Serialize to KNX/IP raw data."""
        if self.pdu is None:
            raise CouldNotParseKNXIP("No CEMIFrame defined.")
        return (
            bytes(
                (
                    TunnellingRequest.HEADER_LENGTH,
                    self.communication_channel_id,
                    self.sequence_counter,
                    0x00,  # Reserved
                )
            )
            + self.pdu.to_knx()
        )

    def __repr__(self) -> str:
        """Return object as readable string."""
        return (
            "<TunnellingRequest "
            f'communication_channel_id="{self.communication_channel_id}" '
            f'sequence_counter="{self.sequence_counter}" '
            f'pdu="{self.pdu}" />'
        )<|MERGE_RESOLUTION|>--- conflicted
+++ resolved
@@ -32,13 +32,8 @@
         """Initialize TunnellingRequest object."""
         self.communication_channel_id = communication_channel_id
         self.sequence_counter = sequence_counter
-<<<<<<< HEAD
         self.pdu: CEMIFrame | TPDU | None = (
-            pdu if pdu is not None else CEMIFrame(xknx, code=CEMIMessageCode.L_DATA_REQ)
-=======
-        self.cemi: CEMIFrame | None = (
-            cemi if cemi is not None else CEMIFrame(code=CEMIMessageCode.L_DATA_REQ)
->>>>>>> b65d98e9
+            pdu if pdu is not None else CEMIFrame(code=CEMIMessageCode.L_DATA_REQ)
         )
 
     def calculated_length(self) -> int:
