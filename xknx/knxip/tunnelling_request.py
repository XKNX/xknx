--- conflicted
+++ resolved
@@ -98,15 +98,8 @@
     def __str__(self) -> str:
         """Return object as readable string."""
         return (
-<<<<<<< HEAD
-            '<TunnellingRequest communication_channel_id="{}" '
-            'sequence_counter="{}" pdu="{}" />'.format(
-                self.communication_channel_id, self.sequence_counter, self.pdu
-            )
-=======
             "<TunnellingRequest "
             f'communication_channel_id="{self.communication_channel_id}" '
             f'sequence_counter="{self.sequence_counter}" '
-            f'cemi="{self.cemi}" />'
->>>>>>> bde3007b
+            f'pdu="{self.pdu}" />'
         )