"""Module for KNX/IP Enum classes."""
from enum import Enum


class KNXIPServiceType(Enum):
    """Enum class for KNX/IP Service Types."""

    # 0x02 Core services
    SEARCH_REQUEST = 0x0201
    SEARCH_RESPONSE = 0x0202
    DESCRIPTION_REQUEST = 0x0203
    DESCRIPTION_RESPONSE = 0x0204
    CONNECT_REQUEST = 0x0205
    CONNECT_RESPONSE = 0x0206
    CONNECTIONSTATE_REQUEST = 0x0207
    CONNECTIONSTATE_RESPONSE = 0x0208
    DISCONNECT_REQUEST = 0x0209
    DISCONNECT_RESPONSE = 0x020A
    SEARCH_REQUEST_EXTENDED = 0x020B
    SEARCH_RESPONSE_EXTENDED = 0x020C
    # 0x03 Device Management services
    DEVICE_CONFIGURATION_REQUEST = 0x0310
    DEVICE_CONFIGURATION_ACK = 0x0311
    # 0x04 Tunneling services
    TUNNELLING_REQUEST = 0x0420
    TUNNELLING_ACK = 0x0421
    TUNNELLING_FEATURE_GET = 0x0422
    TUNNELLING_FEATURE_RESPONSE = 0x0423
    TUNNELLING_FEATURE_SET = 0x0424
    TUNNELLING_FEATURE_INFO = 0x0425
    # 0x05 Routing services
    ROUTING_INDICATION = 0x0530
    ROUTING_LOST_MESSAGE = 0x0531
    ROUTING_BUSY = 0x0532
    ROUTING_SYSTEM_BROADCAST = 0x0533
    # 0x06 Remote Logging services
    # 0x07 Remote Configuration and Diagnosis services
    REMOTE_DIAG_REQUEST = 0x0740
    REMOTE_DIAG_RESPONSE = 0x0741
    REMOTE_CONFIG_REQUEST = 0x0742
    REMOTE_RESET_REQUEST = 0x0743
    # 0x08 Object Server services
    # 0x09 Security services
    SECURE_WRAPPER = 0x0950
    SESSION_REQUEST = 0x0951
    SESSION_RESPONSE = 0x0952
    SESSION_AUTHENTICATE = 0x0953
    SESSION_STATUS = 0x0954
    TIMER_NOTIFY = 0x0955


<<<<<<< HEAD
class CEMIMessageCode(Enum):
    """Enum class for KNX/IP CEMI Message Codes."""

    # pylint disable=line-too-long

    # FROM NETWORK LAYER TO DATA LINK LAYER
    L_RAW_REQ = 0x10
    L_DATA_REQ = 0x11  # Data Service.
    # Primitive used for transmitting a data frame
    L_POLL_DATA_REQ = 0x13  # Poll Data Service

    # FROM DATA LINK LAYER TO NETWORK LAYER
    L_POLL_DATA_CON = 0x25  # Poll Data Service
    L_DATA_IND = 0x29  # Data Service.
    # Primitive used for receiving a data frame
    L_BUSMON_IND = 0x2B  # Bus Monitor Service
    L_RAW_IND = 0x2D
    L_DATA_CON = 0x2E  # Data Service.
    # Primitive used for local confirmation
    # that a frame was sent
    # (does not indicate a successful receive though)
    L_RAW_CON = 0x2F
    M_PROPINFO_IND = 0xF7


class CEMIFlags:
    """Enum class for KNX/IP CEMI Flags."""

    # Bit 1/7
    FRAME_TYPE_EXTENDED = 0x0000
    FRAME_TYPE_STANDARD = 0x8000

    # Bit 1/6 - Reserved

    # Bit 1/5
    # Repeat in case of an error
    REPEAT = 0x0000
    DO_NOT_REPEAT = 0x2000

    # Bit 1/4
    SYSTEM_BROADCAST = 0x0000
    BROADCAST = 0x1000

    # Bit 1/3+2
    PRIORITY_SYSTEM = 0x0000
    PRIORITY_NORMAL = 0x0400
    PRIORITY_URGENT = 0x0800
    PRIORITY_LOW = 0x0C00

    # Bit 1/1
    NO_ACK_REQUESTED = 0x0000
    ACK_REQUESTED = 0x0200

    # Bit 1/0
    CONFIRM_NO_ERROR = 0x0000
    CONFIRM_ERROR = 0x0100

    # Bit 0/7
    DESTINATION_INDIVIDUAL_ADDRESS = 0x0000
    DESTINATION_GROUP_ADDRESS = 0x0080

    # Bit 0/6+5+4
    HOP_COUNT_NO = 0x0070
    HOP_COUNT_1ST = 0x0060

    # Bit 0/3+2+1+0
    STANDARD_FRAME_FORMAT = 0x0000
    EXTENDED_FRAME_FORMAT = 0x0001


=======
>>>>>>> 915344c0
class ConnectRequestType(Enum):
    """Enum class for KNX/IP Connect Rquest Typess."""

    # Data connection used to configure a KNXnet/IP device
    DEVICE_MGMT_CONNECTION = 0x03

    # Data connection used to forward KNX telegrams between
    # two KNXnet/IP devices.
    TUNNEL_CONNECTION = 0x04

    # Data connection used for configuration and data transfer
    # with a remote logging server.
    REMLOG_CONNECTION = 0x06

    # Data connection used for data transfer with a remote
    # configuration server.
    REMCONF_CONNECTION = 0x07

    # Data connection used for configuration and data transfer
    # with an Object Server in a KNXnet/IP device.
    OBJSVR_CONNECTION = 0x08


class DIBTypeCode(Enum):
    """Enum class for KNX/IP DIB Type Codes."""

    # Device information e.g. KNX medium.
    DEVICE_INFO = 0x01

    # Service families supported by the device.
    SUPP_SVC_FAMILIES = 0x02

    # IP configuration
    IP_CONFIG = 0x03

    # current configuration
    IP_CUR_CONFIG = 0x04

    # KNX addresses
    KNX_ADDRESSES = 0x05

    # KNX IP Secure
    SECURED_SERVICE_FAMILIES = 0x06
    TUNNELING_INFO = 0x07
    ADDITIONAL_DEVICE_INFO = 0x08

    # DIB structure for further data defined by device manufacturer.
    MFR_DATA = 0xFE


class HostProtocol(Enum):
    """Enum class for host protocol."""

    IPV4_UDP = 0x01
    IPV4_TCP = 0x02


class KNXMedium(Enum):
    """Enum class for KNX Medium."""

    TP1 = 0x02
    PL110 = 0x04
    RF = 0x10
    KNX_IP = 0x20


class DIBServiceFamily(Enum):
    """Enum class for KNX/IP DIB Service Family."""

    #  Core
    CORE = 0x02

    # Device Management
    DEVICE_MANAGEMENT = 0x03

    # Tunnelling
    TUNNELING = 0x04

    # Routing
    ROUTING = 0x05

    # Remote Logging
    REMOTE_LOGGING = 0x06

    # Configuration and Diagnosis
    REMOTE_CONFIGURATION_DIAGNOSIS = 0x07

    # Object Server'.
    OBJECT_SERVER = 0x08

    # Security - Extended search response only
    SECURITY = 0x09


class SecureSessionStatusCode(Enum):
    """Enum class for KNX/IP Secure session status codes."""

    # The user could successfully be authenticated
    STATUS_AUTHENTICATION_SUCCESS = 0x00
    # An error occurred during secure session handshake
    STATUS_AUTHENTICATION_FAILED = 0x01
    # The session is not (yet) authenticated
    STATUS_UNAUTHENTICATED = 0x02
    # A timeout occurred during secure session handshake
    STATUS_TIMEOUT = 0x03
    # Prevent inactivity on the secure session closing it with timeout error
    STATUS_KEEPALIVE = 0x04
    # The secure session shall be closed
    STATUS_CLOSE = 0x05


class SearchRequestParameterType(Enum):
    """Search Request Parameter (SRP) is used to transfer additional information in a KNXnet/IP SEARCH_REQUEST_EXTENDED."""

    # Used to test behavior of the KNXnet/IP server for unknown SRPs. Don't use!
    INVALID = 0x00

    # Select only KNXnet/IP Servers that are currently in programming mode
    SELECT_BY_PROGRAMMING_MODE = 0x01

    # Select only KNXnet/IP Servers that have the given MAC address
    SELECT_BY_MAC_ADDRESS = 0x02

    # Select only KNXnet/IP Servers that support the given DIBServiceFamily in a given version
    SELECT_BY_SERVICE = 0x03

    # The Client shall include this SRP to indicate that it is interested in the listed DIBs
    REQUEST_DIBS = 0x04<|MERGE_RESOLUTION|>--- conflicted
+++ resolved
@@ -49,79 +49,6 @@
     TIMER_NOTIFY = 0x0955
 
 
-<<<<<<< HEAD
-class CEMIMessageCode(Enum):
-    """Enum class for KNX/IP CEMI Message Codes."""
-
-    # pylint disable=line-too-long
-
-    # FROM NETWORK LAYER TO DATA LINK LAYER
-    L_RAW_REQ = 0x10
-    L_DATA_REQ = 0x11  # Data Service.
-    # Primitive used for transmitting a data frame
-    L_POLL_DATA_REQ = 0x13  # Poll Data Service
-
-    # FROM DATA LINK LAYER TO NETWORK LAYER
-    L_POLL_DATA_CON = 0x25  # Poll Data Service
-    L_DATA_IND = 0x29  # Data Service.
-    # Primitive used for receiving a data frame
-    L_BUSMON_IND = 0x2B  # Bus Monitor Service
-    L_RAW_IND = 0x2D
-    L_DATA_CON = 0x2E  # Data Service.
-    # Primitive used for local confirmation
-    # that a frame was sent
-    # (does not indicate a successful receive though)
-    L_RAW_CON = 0x2F
-    M_PROPINFO_IND = 0xF7
-
-
-class CEMIFlags:
-    """Enum class for KNX/IP CEMI Flags."""
-
-    # Bit 1/7
-    FRAME_TYPE_EXTENDED = 0x0000
-    FRAME_TYPE_STANDARD = 0x8000
-
-    # Bit 1/6 - Reserved
-
-    # Bit 1/5
-    # Repeat in case of an error
-    REPEAT = 0x0000
-    DO_NOT_REPEAT = 0x2000
-
-    # Bit 1/4
-    SYSTEM_BROADCAST = 0x0000
-    BROADCAST = 0x1000
-
-    # Bit 1/3+2
-    PRIORITY_SYSTEM = 0x0000
-    PRIORITY_NORMAL = 0x0400
-    PRIORITY_URGENT = 0x0800
-    PRIORITY_LOW = 0x0C00
-
-    # Bit 1/1
-    NO_ACK_REQUESTED = 0x0000
-    ACK_REQUESTED = 0x0200
-
-    # Bit 1/0
-    CONFIRM_NO_ERROR = 0x0000
-    CONFIRM_ERROR = 0x0100
-
-    # Bit 0/7
-    DESTINATION_INDIVIDUAL_ADDRESS = 0x0000
-    DESTINATION_GROUP_ADDRESS = 0x0080
-
-    # Bit 0/6+5+4
-    HOP_COUNT_NO = 0x0070
-    HOP_COUNT_1ST = 0x0060
-
-    # Bit 0/3+2+1+0
-    STANDARD_FRAME_FORMAT = 0x0000
-    EXTENDED_FRAME_FORMAT = 0x0001
-
-
-=======
->>>>>>> 915344c0
 class ConnectRequestType(Enum):
     """Enum class for KNX/IP Connect Rquest Typess."""
 
