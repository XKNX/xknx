--- conflicted
+++ resolved
@@ -34,7 +34,10 @@
     """No confirmation received from KNX server for sent Telegram."""
 
 
-<<<<<<< HEAD
+class TunnellingAckError(CommunicationError):
+    """No ACK or error status received from UDP KNX server for sent Telegram."""
+
+
 class USBDeviceNotFoundError(XKNXException):
     """ """
 
@@ -44,10 +47,6 @@
     def __str__(self) -> str:
         """ """
         return self.message
-=======
-class TunnellingAckError(CommunicationError):
-    """No ACK or error status received from UDP KNX server for sent Telegram."""
->>>>>>> d2bc1a8b
 
 
 class CouldNotParseTelegram(XKNXException):
