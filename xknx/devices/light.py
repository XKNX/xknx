"""
Module for managing a light via KNX.

It provides functionality for

* switching light 'on' and 'off'.
* setting the brightness.
* setting the color.
* setting the relative color temperature (tunable white).
* setting the absolute color temperature.
* reading the current state from KNX bus.
"""
from __future__ import annotations

from enum import Enum
import logging
from typing import TYPE_CHECKING, Any, Awaitable, Callable, Iterator, Tuple, cast

from xknx.dpt.dpt_color import XYYColor
from xknx.remote_value import (
    GroupAddressesType,
    RemoteValue,
    RemoteValueColorRGB,
    RemoteValueColorRGBW,
    RemoteValueColorXYY,
    RemoteValueDpt2ByteUnsigned,
    RemoteValueNumeric,
    RemoteValueScaling,
    RemoteValueSwitch,
    RemoteValueTemp,
)

from .device import Device, DeviceCallbackType

if TYPE_CHECKING:
    from xknx.telegram import Telegram
    from xknx.xknx import XKNX

AsyncCallback = Callable[[], Awaitable[None]]

logger = logging.getLogger("xknx.log")


class ColorTempModes(Enum):
    """Color temperature modes for config validation."""

    ABSOLUTE = "DPT-7.600"
    RELATIVE = "DPT-5.001"
    ABSOLUTE_TEMP = "DPT-9.002"


class _SwitchAndBrightness:
    def __init__(
        self,
        xknx: XKNX,
        name: str,
        feature_name: str,
        group_address_switch: GroupAddressesType | None = None,
        group_address_switch_state: GroupAddressesType | None = None,
        group_address_brightness: GroupAddressesType | None = None,
        group_address_brightness_state: GroupAddressesType | None = None,
        sync_state: bool | int | float | str = True,
        after_update_cb: AsyncCallback | None = None,
    ):
        self.switch = RemoteValueSwitch(
            xknx,
            group_address_switch,
            group_address_switch_state,
            sync_state=sync_state,
            device_name=name,
            feature_name=feature_name + "_state",
            after_update_cb=after_update_cb,
        )
        self.brightness = RemoteValueScaling(
            xknx,
            group_address_brightness,
            group_address_brightness_state,
            sync_state=sync_state,
            device_name=name,
            feature_name=feature_name + "_brightness",
            after_update_cb=after_update_cb,
            range_from=0,
            range_to=255,
        )

    @property
    def is_on(self) -> bool | None:
        """Return if light is on."""
        if self.switch.initialized:
            return self.switch.value
        if self.brightness.initialized and self.brightness.value is not None:
            return bool(self.brightness.value)
        return None

    async def set_on(self) -> None:
        """Switch light on."""
        if self.switch.initialized:
            await self.switch.on()
        elif self.brightness.initialized:
            await self.brightness.set(self.brightness.range_to)

    async def set_off(self) -> None:
        """Switch light off."""
        if self.switch.initialized:
            await self.switch.off()
        elif self.brightness.initialized:
            await self.brightness.set(0)

    def __eq__(self, other: object) -> bool:
        """Compare for equality."""
        return self.__dict__ == other.__dict__


class Light(Device):
    """Class for managing a light."""

    DEFAULT_MIN_KELVIN = 2700  # 370 mireds
    DEFAULT_MAX_KELVIN = 6000  # 166 mireds

    def __init__(
        self,
        xknx: XKNX,
        name: str,
        group_address_switch: GroupAddressesType | None = None,
        group_address_switch_state: GroupAddressesType | None = None,
        group_address_brightness: GroupAddressesType | None = None,
        group_address_brightness_state: GroupAddressesType | None = None,
        group_address_color: GroupAddressesType | None = None,
        group_address_color_state: GroupAddressesType | None = None,
        group_address_rgbw: GroupAddressesType | None = None,
        group_address_rgbw_state: GroupAddressesType | None = None,
        group_address_hue: GroupAddressesType | None = None,
        group_address_hue_state: GroupAddressesType | None = None,
        group_address_saturation: GroupAddressesType | None = None,
        group_address_saturation_state: GroupAddressesType | None = None,
        group_address_xyy_color: GroupAddressesType | None = None,
        group_address_xyy_color_state: GroupAddressesType | None = None,
        group_address_color_temperature: GroupAddressesType | None = None,
        group_address_color_temperature_state: GroupAddressesType | None = None,
        group_address_switch_red: GroupAddressesType | None = None,
        group_address_switch_red_state: GroupAddressesType | None = None,
        group_address_brightness_red: GroupAddressesType | None = None,
        group_address_brightness_red_state: GroupAddressesType | None = None,
        group_address_switch_green: GroupAddressesType | None = None,
        group_address_switch_green_state: GroupAddressesType | None = None,
        group_address_brightness_green: GroupAddressesType | None = None,
        group_address_brightness_green_state: GroupAddressesType | None = None,
        group_address_switch_blue: GroupAddressesType | None = None,
        group_address_switch_blue_state: GroupAddressesType | None = None,
        group_address_brightness_blue: GroupAddressesType | None = None,
        group_address_brightness_blue_state: GroupAddressesType | None = None,
        group_address_switch_white: GroupAddressesType | None = None,
        group_address_switch_white_state: GroupAddressesType | None = None,
        group_address_brightness_white: GroupAddressesType | None = None,
        group_address_brightness_white_state: GroupAddressesType | None = None,
        sync_state: bool | int | float | str = True,
        min_kelvin: int | None = None,
        max_kelvin: int | None = None,
        color_temperature_mode: ColorTempModes = ColorTempModes.ABSOLUTE,
        device_updated_cb: DeviceCallbackType | None = None,
    ):
        """Initialize Light class."""
        super().__init__(xknx, name, device_updated_cb)

        self.switch = RemoteValueSwitch(
            xknx,
            group_address_switch,
            group_address_switch_state,
            sync_state=sync_state,
            device_name=self.name,
            feature_name="State",
            after_update_cb=self.after_update,
        )

        self.brightness = RemoteValueScaling(
            xknx,
            group_address_brightness,
            group_address_brightness_state,
            sync_state=sync_state,
            device_name=self.name,
            feature_name="Brightness",
            after_update_cb=self.after_update,
            range_from=0,
            range_to=255,
        )

        self.color = RemoteValueColorRGB(
            xknx,
            group_address_color,
            group_address_color_state,
            sync_state=sync_state,
            device_name=self.name,
            after_update_cb=self.after_update,
        )

        self.rgbw = RemoteValueColorRGBW(
            xknx,
            group_address_rgbw,
            group_address_rgbw_state,
            sync_state=sync_state,
            device_name=self.name,
            after_update_cb=self.after_update,
        )

        self.hue = RemoteValueNumeric(
            xknx,
            group_address_hue,
            group_address_hue_state,
            sync_state=sync_state,
            value_type="angle",
            device_name=self.name,
            feature_name="Hue",
            after_update_cb=self.after_update,
        )

        self.saturation = RemoteValueNumeric(
            xknx,
            group_address_saturation,
            group_address_saturation_state,
            sync_state=sync_state,
            value_type="percent",
            device_name=self.name,
            feature_name="Saturation",
            after_update_cb=self.after_update,
        )

        self._xyy_color_valid: XYYColor | None = None
        self.xyy_color = RemoteValueColorXYY(
            xknx,
            group_address_xyy_color,
            group_address_xyy_color_state,
            sync_state=sync_state,
            device_name=self.name,
            after_update_cb=self._xyy_color_from_rv,
        )

        self.color_temperature_mode = color_temperature_mode
        self.color_temperature: RemoteValue[Any, Any]

        if self.color_temperature_mode == ColorTempModes.ABSOLUTE:
            self.color_temperature = RemoteValueDpt2ByteUnsigned(
                xknx,
                group_address_color_temperature,
                group_address_color_temperature_state,
                sync_state=sync_state,
                device_name=self.name,
                feature_name="Color temperature",
                after_update_cb=self.after_update,
            )
        elif self.color_temperature_mode == ColorTempModes.RELATIVE:
            self.color_temperature = RemoteValueScaling(
                xknx,
                group_address_color_temperature,
                group_address_color_temperature_state,
                sync_state=sync_state,
                device_name=self.name,
                feature_name="Color Temperature",
                after_update_cb=self.after_update,
                range_from=0,
                range_to=255,
            )
        elif self.color_temperature_mode == ColorTempModes.ABSOLUTE_TEMP:
            self.color_temperature = RemoteValueTemp(
                xknx,
                group_address_color_temperature,
                group_address_color_temperature_state,
                sync_state=sync_state,
                device_name=self.name,
                feature_name="Color temperature",
                after_update_cb=self.after_update,
            )

        self.red = _SwitchAndBrightness(
            xknx,
            self.name,
            "red",
            group_address_switch_red,
            group_address_switch_red_state,
            group_address_brightness_red,
            group_address_brightness_red_state,
            sync_state=sync_state,
            after_update_cb=self.after_update,
        )

        self.green = _SwitchAndBrightness(
            xknx,
            self.name,
            "green",
            group_address_switch_green,
            group_address_switch_green_state,
            group_address_brightness_green,
            group_address_brightness_green_state,
            sync_state=sync_state,
            after_update_cb=self.after_update,
        )

        self.blue = _SwitchAndBrightness(
            xknx,
            self.name,
            "blue",
            group_address_switch_blue,
            group_address_switch_blue_state,
            group_address_brightness_blue,
            group_address_brightness_blue_state,
            sync_state=sync_state,
            after_update_cb=self.after_update,
        )

        self.white = _SwitchAndBrightness(
            xknx,
            self.name,
            "white",
            group_address_switch_white,
            group_address_switch_white_state,
            group_address_brightness_white,
            group_address_brightness_white_state,
            sync_state=sync_state,
            after_update_cb=self.after_update,
        )

        self.min_kelvin = min_kelvin
        self.max_kelvin = max_kelvin

    def _iter_remote_values(self) -> Iterator[RemoteValue[Any, Any]]:
        """Iterate the devices RemoteValue classes."""
        yield self.switch
        yield self.brightness
        yield self.color
        yield self.rgbw
        yield self.hue
        yield self.saturation
        yield self.xyy_color
        yield self.color_temperature
        for color in self._iter_individual_colors():
            yield color.switch
            yield color.brightness

    def _iter_individual_colors(self) -> Iterator[_SwitchAndBrightness]:
        """Iterate the devices individual colors."""
        yield from (self.red, self.green, self.blue, self.white)

    @property
    def supports_brightness(self) -> bool:
        """Return if light supports brightness."""
        return self.brightness.initialized

    @property
    def supports_color(self) -> bool:
        """Return if light supports color."""
        return self.color.initialized or all(
            c.brightness.initialized for c in (self.red, self.green, self.blue)
        )

    @property
    def supports_rgbw(self) -> bool:
        """Return if light supports RGBW."""
        return self.rgbw.initialized or all(
            c.brightness.initialized for c in self._iter_individual_colors()
        )

    @property
    def supports_hs_color(self) -> bool:
        """Return if light supports HS-color."""
        return self.hue.initialized and self.saturation.initialized

    @property
    def supports_xyy_color(self) -> bool:
        """Return if light supports xyY-color."""
        return self.xyy_color.initialized

    @property
    def supports_color_temperature(self) -> bool:
        """Return if light supports absolute color temperature."""
        return self.color_temperature.initialized

    @property
    def state(self) -> bool | None:
        """Return the current switch state of the device."""
        if self.switch.value is not None:
            return self.switch.value
        if any(c.is_on is not None for c in self._iter_individual_colors()):
            return any(c.is_on for c in self._iter_individual_colors())
        return None

    async def set_on(self) -> None:
        """Switch light on."""
        if self.switch.initialized:
            await self.switch.on()
        for color in self._iter_individual_colors():
            await color.set_on()

    async def set_off(self) -> None:
        """Switch light off."""
        if self.switch.initialized:
            await self.switch.off()
        for color in self._iter_individual_colors():
            await color.set_off()

    @property
    def current_brightness(self) -> int | None:
        """Return current brightness of light between 0..255."""
        return self.brightness.value

    async def set_brightness(self, brightness: int) -> None:
        """Set brightness of light."""
        if not self.supports_brightness:
            logger.warning("Dimming not supported for device %s", self.get_name())
            return
        await self.brightness.set(brightness)

    @property
    def current_color(self) -> tuple[tuple[int, int, int] | None, int | None]:
        """
        Return current color of light.

        If the device supports RGBW, get the current RGB+White values instead.
        """
        if self.supports_rgbw:
            if self.rgbw.initialized:
                if not self.rgbw.value:
                    return None, None
                return self.rgbw.value[:3], self.rgbw.value[3]
        if self.color.initialized:
            return self.color.value, None
        # individual RGB addresses - white will return None when it is not initialized
        colors = (
            self.red.brightness.value,
            self.green.brightness.value,
            self.blue.brightness.value,
        )
        if None in colors:
            return None, self.white.brightness.value
        return cast(Tuple[int, int, int], colors), self.white.brightness.value

    async def set_color(
        self, color: tuple[int, int, int], white: int | None = None
    ) -> None:
        """
        Set color of a light device.

        If also the white value is given and the device supports RGBW,
        set all four values.
        """
        if white is not None:
            if self.supports_rgbw:
                if self.rgbw.initialized:
                    await self.rgbw.set((*color, white))
                    return
                if all(
                    c.brightness.initialized for c in self._iter_individual_colors()
                ):
                    await self.red.brightness.set(color[0])
                    await self.green.brightness.set(color[1])
                    await self.blue.brightness.set(color[2])
                    await self.white.brightness.set(white)
                    return
            logger.warning("RGBW not supported for device %s", self.get_name())
        else:
            if self.supports_color:
                if self.color.initialized:
                    await self.color.set(color)
                    return
                if all(
                    c.brightness.initialized for c in (self.red, self.green, self.blue)
                ):
                    await self.red.brightness.set(color[0])
                    await self.green.brightness.set(color[1])
                    await self.blue.brightness.set(color[2])
                    return
            logger.warning("Colors not supported for device %s", self.get_name())

    @property
    def current_hs_color(self) -> tuple[float, float] | None:
        """Return current HS-color of the light.

        Hue is scaled 0-360 (265 possible values from KNX)
        Sat is scaled 0-100
        """
        if (hue := self.hue.value) is not None and (
            (saturation := self.saturation.value) is not None
        ):
            return (hue, saturation)
        return None

    async def set_hs_color(self, hs_color: tuple[float, float]) -> None:
        """Set HS-color of the light."""
        if not self.supports_hs_color:
            logger.warning("HS-color not supported for device %s", self.get_name())
            return
        value_sent = False
        if (hue := hs_color[0]) != self.hue.value:
            await self.hue.set(hue)
            value_sent = True
        if (saturation := hs_color[1]) != self.saturation.value:
            await self.saturation.set(saturation)
            value_sent = True
        if not value_sent:
            # at least one value shall be sent to enable turn-on by hs_color
            await self.hue.set(hue)
            await self.saturation.set(saturation)

    async def _xyy_color_from_rv(self) -> None:
        """Update the current xyY-color from RemoteValue (Callback)."""
        new_xyy = self.xyy_color.value
        if new_xyy is None or self._xyy_color_valid is None:
            self._xyy_color_valid = new_xyy
        else:
            new_color, new_brightness = new_xyy
            if new_color is None:
                new_color = self._xyy_color_valid.color
            if new_brightness is None:
                new_brightness = self._xyy_color_valid.brightness
            self._xyy_color_valid = XYYColor(color=new_color, brightness=new_brightness)
        await self.after_update()

    @property
    def current_xyy_color(self) -> XYYColor | None:
        """Return current xyY-color of the light."""
        return self._xyy_color_valid

    async def set_xyy_color(self, xyy: XYYColor) -> None:
        """Set xyY-color of the light."""
        if not self.supports_xyy_color:
            logger.warning("XYY-color not supported for device %s", self.get_name())
            return
        await self.xyy_color.set(xyy)

    @property
    def current_color_temperature(self) -> int | None:
        """Return current color temperature of light."""
        return self.color_temperature.value

    async def set_color_temperature(self, color_temperature: int) -> None:
        """Set color temperature of light."""
        if not self.supports_color_temperature:
            logger.warning(
                "Color Temperature not supported for device %s",
                self.get_name(),
            )
            return
        await self.color_temperature.set(color_temperature)

    async def process_group_write(self, telegram: "Telegram") -> None:
        """Process incoming and outgoing GROUP WRITE telegram."""
        for remote_value in self._iter_remote_values():
            await remote_value.process(telegram)

    def __str__(self) -> str:
        """Return object as readable string."""
        str_brightness = (
            ""
            if not self.supports_brightness
            else f" brightness={self.brightness.group_addr_str()}"
        )

        str_color = (
            "" if not self.supports_color else f" color={self.color.group_addr_str()}"
        )

        str_rgbw = (
            "" if not self.supports_rgbw else f" rgbw={self.rgbw.group_addr_str()}"
        )

        str_hue = (
            ""
            if not self.hue.initialized
            else f" brightness={self.hue.group_addr_str()}"
        )

        str_saturation = (
            ""
            if not self.saturation.initialized
            else f" brightness={self.saturation.group_addr_str()}"
        )

        str_xyy_color = (
            ""
            if not self.supports_xyy_color
            else f" xyy_color={self.xyy_color.group_addr_str()}"
        )

        str_color_temperature = (
            ""
            if not self.supports_color_temperature
            else f" color_temperature={self.color_temperature.group_addr_str()}"
        )

        str_red_state = (
            ""
            if not self.red.switch.initialized
            else f" red_state={self.red.switch.group_addr_str()}"
        )
        str_red_brightness = (
            ""
            if not self.red.brightness.initialized
            else f" red_brightness={self.red.brightness.group_addr_str()}"
        )

        str_green_state = (
            ""
            if not self.green.switch.initialized
            else f" green_state={self.green.switch.group_addr_str()}"
        )
        str_green_brightness = (
            ""
            if not self.green.brightness.initialized
            else f" green_brightness={self.green.brightness.group_addr_str()}"
        )

        str_blue_state = (
            ""
            if not self.blue.switch.initialized
            else f" blue_state={self.blue.switch.group_addr_str()}"
        )
        str_blue_brightness = (
            ""
            if not self.blue.brightness.initialized
            else f" blue_brightness={self.blue.brightness.group_addr_str()}"
        )

        str_white_state = (
            ""
            if not self.white.switch.initialized
            else f" white_state={self.white.switch.group_addr_str()}"
        )
        str_white_brightness = (
            ""
            if not self.white.brightness.initialized
            else f" white_brightness={self.white.brightness.group_addr_str()}"
        )

<<<<<<< HEAD
        return '<Light name="{}" ' "switch={}{}{}{}{}{}{}{}{}{}{}{}{}{}{}{} />".format(
            self.name,
            self.switch.group_addr_str(),
            str_brightness,
            str_color,
            str_rgbw,
            str_hue,
            str_saturation,
            str_xyy_color,
            str_color_temperature,
            str_red_state,
            str_red_brightness,
            str_green_state,
            str_green_brightness,
            str_blue_state,
            str_blue_brightness,
            str_white_state,
            str_white_brightness,
=======
        return (
            f'<Light name="{self.name}" '
            f"switch={self.switch.group_addr_str()}"
            f"{str_brightness}"
            f"{str_color}"
            f"{str_rgbw}"
            f"{str_hue}"
            f"{str_saturation}"
            f"{str_xyy_color}"
            f"{str_tunable_white}"
            f"{str_color_temperature}"
            f"{str_red_state}"
            f"{str_red_brightness}"
            f"{str_green_state}"
            f"{str_green_brightness}"
            f"{str_blue_state}"
            f"{str_blue_brightness}"
            f"{str_white_state}"
            f"{str_white_brightness}"
            " />"
>>>>>>> 87666cc9
        )<|MERGE_RESOLUTION|>--- conflicted
+++ resolved
@@ -629,26 +629,6 @@
             else f" white_brightness={self.white.brightness.group_addr_str()}"
         )
 
-<<<<<<< HEAD
-        return '<Light name="{}" ' "switch={}{}{}{}{}{}{}{}{}{}{}{}{}{}{}{} />".format(
-            self.name,
-            self.switch.group_addr_str(),
-            str_brightness,
-            str_color,
-            str_rgbw,
-            str_hue,
-            str_saturation,
-            str_xyy_color,
-            str_color_temperature,
-            str_red_state,
-            str_red_brightness,
-            str_green_state,
-            str_green_brightness,
-            str_blue_state,
-            str_blue_brightness,
-            str_white_state,
-            str_white_brightness,
-=======
         return (
             f'<Light name="{self.name}" '
             f"switch={self.switch.group_addr_str()}"
@@ -658,7 +638,6 @@
             f"{str_hue}"
             f"{str_saturation}"
             f"{str_xyy_color}"
-            f"{str_tunable_white}"
             f"{str_color_temperature}"
             f"{str_red_state}"
             f"{str_red_brightness}"
@@ -669,5 +648,4 @@
             f"{str_white_state}"
             f"{str_white_brightness}"
             " />"
->>>>>>> 87666cc9
         )