--- conflicted
+++ resolved
@@ -77,31 +77,11 @@
         """Return unique id for this device."""
         return f"{self.sensor_value.group_address_state}"
 
-<<<<<<< HEAD
     @property
     def last_telegram(self) -> Telegram | None:
         """Return the last telegram received from the RemoteValue."""
         return self.sensor_value.telegram
 
-    @classmethod
-    def from_config(cls, xknx: XKNX, name: str, config: dict[str, Any]) -> Sensor:
-        """Initialize object from configuration structure."""
-        group_address_state = config.get("group_address_state")
-        sync_state = config.get("sync_state", True)
-        always_callback = config.get("always_callback", False)
-        value_type = config.get("value_type")
-
-        return cls(
-            xknx,
-            name,
-            group_address_state=group_address_state,
-            sync_state=sync_state,
-            always_callback=always_callback,
-            value_type=value_type,
-        )
-
-=======
->>>>>>> 8784f51d
     async def process_group_write(self, telegram: "Telegram") -> None:
         """Process incoming and outgoing GROUP WRITE telegram."""
         await self.sensor_value.process(telegram, always_callback=self.always_callback)
