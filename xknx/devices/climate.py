--- conflicted
+++ resolved
@@ -11,11 +11,7 @@
                       DPTHVACMode, HVACOperationMode)
 
 from .device import Device
-<<<<<<< HEAD
-from .group import GroupTemp, Group1Count
-=======
-from .remote_value import RemoteValue1Count, RemoteValueTemp
->>>>>>> 055d8ec0
+from .group import Group1Count, GroupTemp
 
 
 class Climate(Device):
