--- conflicted
+++ resolved
@@ -39,14 +39,10 @@
 
         knxipframe.normalize()
 
-<<<<<<< HEAD
-        sock.sendto(bytes(knxipframe.to_knx()), (self.MCAST_GRP, self.MCAST_PORT))
-=======
         sock.sendto(
             bytes(knxipframe.to_knx()),
             (self.MCAST_GRP, self.MCAST_PORT))
 
->>>>>>> c2185d9c
 
     def start_daemon(self):
         print("Starting daemon...")
