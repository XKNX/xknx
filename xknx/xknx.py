--- conflicted
+++ resolved
@@ -50,11 +50,7 @@
         log_directory: str | None = None,
         state_updater: TrackerOptionType = False,
         daemon_mode: bool = False,
-<<<<<<< HEAD
-        connection_config: ConnectionConfig | ConnectionConfigUSB = ConnectionConfig(),
-=======
-        connection_config: ConnectionConfig | None = None,
->>>>>>> 1474ac6f
+        connection_config: ConnectionConfig | ConnectionConfigUSB | None = None,
     ) -> None:
         """Initialize XKNX class."""
         self.connection_manager = ConnectionManager()
