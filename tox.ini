[tox]
<<<<<<< HEAD
envlist = py36, py37, py38, py39, typing, pylint, lint
=======
envlist = py37, py38, typing, pylint, lint
>>>>>>> 7db12c8f
skip_missing_interpreters = True

[testenv]
setenv =
    PYTHONPATH = {toxinidir}
commands =
    pytest --cov --cov-report= {posargs}
whitelist_externals = make
deps = -rrequirements/testing.txt

[testenv:lint]
basepython = python3
commands =
     pre-commit run flake8 {posargs: --all-files}
     pre-commit run pyupgrade {posargs: --all-files}
     pre-commit run black {posargs: --all-files}
     pre-commit run isort {posargs: --all-files}
     pre-commit run check-json {posargs: --all-files}
     pre-commit run trailing-whitespace {posargs: --all-files}

[testenv:pylint]
basepython = python3
commands =
     make pylint

[testenv:typing]
basepython = python3
commands =
    pre-commit run mypy {posargs: --all-files}<|MERGE_RESOLUTION|>--- conflicted
+++ resolved
@@ -1,9 +1,5 @@
 [tox]
-<<<<<<< HEAD
-envlist = py36, py37, py38, py39, typing, pylint, lint
-=======
-envlist = py37, py38, typing, pylint, lint
->>>>>>> 7db12c8f
+envlist = py37, py38, py39, typing, pylint, lint
 skip_missing_interpreters = True
 
 [testenv]
