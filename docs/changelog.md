---
layout: default
title: Changelog
nav_order: 2
---

# Changelog

# Unreleased changes

<<<<<<< HEAD
### Devices

- ExposeSensor: Add `cooldown` option to allow rate-limiting of sent telegrams.

### Internals

- Add `task.done()` to TaskRegistry tasks.
=======
### Internal

- Decouple KNXIPFrame parsing from CEMIFrame parsing. TunnellingRequest and RoutingIndication now carry the raw cemi frame payload as bytes. This allows decoupled CEMIFrame parsing at a later time (in Interface class rather than in KNXIPTransport class) for better error handling and upcoming features.
>>>>>>> 5121ae43

# 2.1.0 Enhance notification device

### Devices

- ExposeSensor and Notification: Add `respond_to_read` option.
- Notification: Rename `self._message` to `self.remote_value`.

# 2.0.0 Find and Connect 2022-11-25

### Interface changes

- Removed `own_address` from `XKNX` class. `ConnectionConfig` `individual_address` can be used to set a source address for routing instead.
  If set for a secure tunnelling connection, a tunnel with this IA will be read from the knxkeys file.
- Disable TelegramQueue rate limiting by default.
- Separate discovery multicast group from routing group. Add `multicast_group` and `multicast_port` `ConnectionConfig` parameters.

### Connection and Discovery

- Use manually configured IP secure tunnel password over loading it from keyring.
- GatewayScanFilter now also matches secure enabled gateways by default. The `secure` argument as been replaced by `secure_tunnelling` and `secure_routing` arguments. When multiple methods are `True` a gateway is matched if one of them is supported. Non-secure methods don't match if secure is required for that gateway.
- Self description queries more information from Core v2 devices via SearchRequestExtended.

### Features

- Add support for python 3.11
- Add methods to Keyring to get interfaces by individual address (host or tunnel).

### Internal

- Remove `InterfaceWithUserIdNotFound` and `InvalidSignature` errors in favor of `InvalidSecureConfiguration`.
- Keyring: rename `load_key_ring` to `load_keyring` and make it a coroutine.

### Management

- Fix APCI service parsing for 10bit control fileds.
- Set reasonable default count values for APCI classes.
- Set xknx.current_address for routing connections so management frames received over Routing are handled properly.
- Fix wrong length of AuthorizeRequest.
- Raise sane error messages in Management.

# Bugfixes

- No mutable default arguments. Fixes unexpected behaviour like GatewayScanner not finding all interfaces.

# 1.2.1 Hotfix release 2022-11-20

### Bugfixes

- Fix Latency parsing in .knxkeys keyring files

# 1.2.0 Secure Routing 2022-10-10

### Features

- We now support KNXnet/IP Secure multicast communication (secure routing) in addition to tunnelling!
  Thanks to Weinzierl for providing us a router for testing purposes!
- Parse `latency` from a .knxkeys keyring files `Backbone` tag.
- Use `multicast_group` from a .knxkeys keyring files `MulticastAddress` tag (Routing).
- Support InternalGroupAddress in xknx.tools package.

### Protocol

- Add TimerNotify frame parser

## 1.1.0 Routing flow control 2022-09-26

### Added

- Convenience functions for KNX group communication (`xknx.tools`)

### Routing

- Support flow control for routing

### Protocol

- Add RoutingBusy frame parser
- Add RoutingLostMessage frame parser

## 1.0.2 Route-back reconnect 2022-08-31

### Bugfixes

- Fix expected sequence counter reset for UDP Tunnelling connections with route_back enabled.

## 1.0.1 Handle UDP hickups 2022-08-24

### Bugfixes

- Correctly retry sending a TunnellingRequest if no TunnellingAck was received for the first time for UDP tunnelling connections.
- Ignore repeated TunnellingRequests received from UDP tunnelling connections.
- Properly log repeated heartbeat errors

## 1.0.0 Support for lukewarm temperatures 2022-08-13

### Internal

- Fix DPT2ByteFloat numeric range issues
- Fix keyring parsing
- We can now correctly parse 20,48 °C thus xknx is now a stable library

## 0.22.1 Wrong delivery 2022-07-29

### Management

- Ignore received telegrams addressed to individual addresses other than XKNXs current address

## 0.22.0 Management 2022-07-26

### Management

- Add support for creating point-to-point connections to do device management
- Add `nm_individual_address_check` procedure to check if an individual address is in use on the network
- Add `dm_restart` procedure to request a basic restart of a device
- Remove PayloadReader class. Management procedure functions should be used to request data from individual devices.

### Internals

- Optionally return a list of Telegrams to be sent to an incoming request as reply. This is used for incoming device management requests. Callbacks for incoming requests (in Interface subclasses) are now handled in an asyncio Task.
- Incoming L_DATA.req frames are confirmed (L_DATA.con) and replies / acks are sent as L_DATA.ind

## 0.21.5 Secure discovery bugfix 2022-06-28

### Bugfix

- Fix GatewayDescriptor parsing when SearchResponseExtended DIBs are in unexpected order

## 0.21.4 Fan out 2022-06-07

### Devices

- Fan: Add support for dedicated on/off switch GA
- Sensor: Set `unit_of_measurement` for DPTString to `None`

### Internals

- Lock sending telegrams via a Tunnel until a confirmation is received
- Use device subclass for `device_updated_cb` callback argument type hint
- Fix CEMI Frame Ack-request flag set wrongly

## 0.21.3 Cover updates 2022-05-17

### Devices

- Cover: call `device_updated_cb` periodically when cover is moving
- Cover: auto-send a stop for covers not supporting setting position
- Cover: add `invert_updown` option to decouple updown from position
- Cover: fix travel time prediction when receiving updates from bus while moving

### Protocol

- Parse and encode different TPCI in a CEMIFrame or Telegram
- Set priority "System" flag for point-to-point CEMI frames initialized by a Telegram

## 0.21.2 IP Secure Bug fixes 2022-05-04

### Bugfixes

- IP Secure: Fix MAC calculation for 22-byte payloads
- IP Secure: Fix Keyring loading

### Internals

- Rename TaskRegistry.register and Task `task` attribute to `async_func` to avoid confusion; return Task from `start()`

## 0.21.1 Fix Task Registry 2022-05-01

### Bugfixes

- Fix exposure of datetime, time and date objects to the Bus again

### Internals

- TaskRegistry takes functions returning coroutines instead of coroutines directly

## 0.21.0 Search and connect 2022-04-30

### Discovery

- Use unicast discovery endpoint to receive SearchRespones frames
- Send SearchRequest and SearchRequestExtended simultaneously when using GatewayScanner
- Skip SearchResponse results for Core-V2 devices - wait for SearchResponseExtended
- Identify interfaces having KNX IP Secure Tunneling required and skip if using Automatic connection mode
- Only send SearchRequests from one interface for each `scan()` call
- Connect to next found interface in case of unsuccessful initial connection when using "automatic" mode

### Internals

- Use `ifaddr` instead of `netifaces`
- make HPAI hashable and add `addr_tuple` convenice property

## 0.20.4 Fix exposure of time and date 2022-04-20

### Bugfixes

- Fix exposure of datetime, time and date objects to the Bus

### Protocol

- Add DIBSecuredServiceFamilies and DIBTunnelingInfo parser

### Internal

- Include base class in `DPTBase.parse_transcoder()` lookup
- Move `levels` instance attribute form `GroupAddress` to `address_format` class variable
- Remove xknx form every class in the knxip package: CEMIFrame, KNXIPFrame and KNXIPBody (and subclasses)
- Remove xknx form every class in the io.request_response package
- Remove xknx form io.transport package and io.secure_session and io.self_description modules

## 0.20.3 Threading fixes 2022-04-15

### Devices

- Notification: add `value_type` argument to set "string" or "latin_1" text encoding

### Bug fixes

- Fix call from wrong thread in ConnectionManager
- Fix thread leak when restarting XKNX

### Internal

- Change RemoteValueString to _RemoteValueGeneric subclass

## 0.20.2 Handle shutdown properly 2022-04-11

### Bug fixes

- Properly shutdown climate mode if climate.shutdown() is called and ClimateMode exists

## 0.20.1 Add support for DPT 16.001 and SearchRequestExtended 2022-04-05

### Features

- Add support for SearchRequestExtended to find interfaces that allow IP Secure
- Use XKNX `state_updater` argument to set default method for StateUpdater. StateUpdater is always started - Device / RemoteValue can always opt in to use it, even if default is `False`.
- Add support for DPT 16.001 (DPT_String_8859_1) as `DPTLatin1` with value_type "latin_1".

### Bug fixes

- Stop SecureSession keepalive_task when session is stopped (and don't restart it from sending STATUS_CLOSE)
- Fix encoding invalid characters for DPTString (value_type "string")

## 0.20.0 IP Secure 2022-03-29

### Features

- We now support IP Secure!
  Thanks to MDT for providing us an interface for testing purposes!
- Add support for requesting tunnel interface information

### Protocol

- add SessionRequest, SessionResponse, SessionAuthenticate, SessionStatus, SecureWrapper Frame parser

### Internals

- Drop support for Python 3.8 to follow Home Assistant changes
- Return `bytes` from to_knx() in knxip package instead of `list[int]`
- Add a callback for `connection_lost` of TCP transports to Tunnel

## 0.19.2 TCP Heartbeat 2022-02-06

### Connection

- Do a ConnectionStateRequest heartbeat on TCP tunnel connections too

### Devices

- Handle invalid payloads per RemoteValue, log a readable warning

## 0.19.1 Bugfix for route_back 2022-01-31

### Connection

- Tunneling: Fix route_back connections sending to invalid address

### Protocol

- add DescriptionRequest and DescriptionResponse Frame parser

## 0.19.0 Tunneling connection protocol 2022-01-18

### Devices

- Handle ConversionError in RemoteValue, log a readable warning

### Connection

- Raise if an initial connection can not be established, auto-reconnect only when the connection was successful once
- Add support for TCP tunnel connections
- Optionally run KNXIPInterface in separate thread
- Handle separate Tunneling control and data endpoints
- Fix rate limiter wait time: don't add time waiting for ACK or L_DATA.con frames to the rate_limit

## Internals

- Some refactoring and code movement in the io module - especially in KNXIPInterface; renamed UDPClient to UDPTransport
- Cleanup some list generating code in the knxip module

## 0.18.15 Come back almighty Gateway Scanner 2021-12-22

### Internals

- Fix Gateway Scanner on Linux

## 0.18.14 Tunnelling flow control 2021-12-20

### Internals

- Tunnel: Implement flow control according to KNX spec recommendations: wait for L_DATA.con frame before sending next L_DATA.req with 3 second timeout
- Logging: Some changes to loggers like `knx` now includes the source/destination HPAI and a timestamp
- Fix a rare race-condition in the gateway scanner where a non-existing interface was queried

## 0.18.13 Hold your colour 2021-11-13

### Internals

- Fix GatewayScanner on MacOS and Windows and only return one instance of a gateway

### Devices

- Light: Only send to global switch or brightness address if individual colors are configured to not overwrite actuator colors
- Light: Debounce individual colors callback to mitigate color flicker in visualizations

## 0.18.12 Add always callback to NumericValue and RawValue 2021-11-01

### Internals

- Gatewayscanner now also reports the individual address of the gateway
- Outgoing telegrams will now have the correct source_address if tunneling is used

### Devices

- Added `always_callback` option to NumericValue and RawValue

## 0.18.11 Task Registry 2021-10-16

### Internals

- Stop state updater if connection is lost and restart if restored
- Add central task registry to keep track of tasks spawned in devices

## 0.18.10 Connection Manager 2021-10-13

### Internals

- DPTString: replace invalid characters with question marks in `to_knx`
- Catch and log exceptions raised in callbacks to not stall the TelegramQueue
- Handle callbacks in separate asyncio Tasks
- GatewayScanFilter: Ignore non-gateway KNX/IP devices
- Introduce connection state change handler

### Home Assistant Plugin

- Properly handle disconnected state in the UI.

## 0.18.9 HS-color 2021-07-26

### Devices

- Light: Support for HS-color (DPT 5.003 hue and 5.001 saturation)

## 0.18.8 Position-only cover 2021-06-30

### Devices

- Cover: enable `set_up` and `set_down` with `group_address_position` only (without `group_address_long`).

## 0.18.7 RawValue 2021-06-18

### Devices

- Add RawValue device.
- Remove unused HA-specific attributes (unique_id, device_class, create_sensors).
- Climate: add `group_address_active_state`, `group_address_command_value_state` and a `is_active` property.
- Configurable `sync_state` in all devices.

## 0.18.6 NumericValue 2021-06-11

### Devices

- Add `respond_to_read` option to Switch. If `True` GroupValueRead telegrams addressed to the `group_address` are answered.
- Add NumericValue device.

### Internals

- Add RemoteValueNumeric for values of type `float | int`.
- Fix DPTBase classmethod return types

## 0.18.5 DPTNumeric 2021-06-08

### Internals

- `DPTBase.parse_transcoder` is now a classmethod to allow parsing only subclasses.
- Add `DPTNumeric` as base class for DPTs representing numeric values.

## 0.18.4 ClimateMode bugfix 2021-06-04

### Bugfix

- ClimateMode: Fix telegram processing when operation_mode and controller_mode (heat/cool) are both used

## 0.18.3 XYY colors 2021-05-30

### Devices

- Light: Support for xyY-color (DPT 242.600)

## 0.18.2 Climate and Light improvements 2021-05-11

### Devices

- Climate: Make `setpoint_shift_mode` optional. When `None` assign its DPT from the first incoming payload.
- Light: Support individual color lights without switch object

## 0.18.1 Internal group addresses 2021-04-23

### Devices

- Add InternalGroupAddress for communication between Devices without sending to the bus.

### Internals

- RemoteValue.value changed to a settable property. It is used to create payloads for outgoing telegrams.
- RemoteValue.update_value (async) sets a new value and awaits the callbacks without sending to the bus.
- Round DPT 14 values to precision of 7 digits

## 0.18.0

## Devices

- Add support for cover lock
- ExposeSensor values can now be read from other xknx devices that share a group address
- Add more information to sensors and binary sensors in the HA integration

### Breaking Changes

- Remove configuration handling from core library (use https://xknx.io/config-converter)

### Internals

- Drop support for python 3.7
- use pytest tests instead of unittest TestCase
- Move RequestResponse and subclasses to xknx.io.request_response.*
- Move ConnectionConfig to xknx.io.connection
- Store last Telegram and decoded value in RemoteValue
- Improve CI to use Codecov instead of Coveralls for code coverage reports

## 0.17.5 Add support for unique ids 2021-03-30

### HA integration

- Add experimental (opt-in) support for unique ids

### Internals

- Remove unfinished config v2

## 0.17.4 Bugfix for ValueReader 2021-03-26

### Internals

- Comparing GroupAddress or IndividualAddress to other types don't raise TypeError anymore
- Specify some type annotations

## 0.17.3 Passive addresses 2021-03-16

### Devices

- Accept lists of group addresses using the heads for group_address / group_address_state and the tails for passive_group_addresses in every Device (and RemoteValue)
- Sensor: Don't allow floats in DPTBase value_type parser

## 0.17.2 Value templates 2021-03-10

### Devices

- BinarySensor, Sensor: add `ha_value_template` attribute to store HomeAssistant value templates

### Internals

- Distribute type annotations

## 0.17.1 Cover up 2021-02-23

### Devices

- Cover: Use correct step direction when stopping

### Internals

- Convert all Enums to upper case to satisfy pylint

## 0.17.0 Route back 2021-02-19

### New Features

- Add new optional config `route_back` for connections to be able to work behind NAT.
- Read env vars after reading config file to allow dynamic config.

### HA integration

- knx_event: fire also for outgoing telegrams

### Devices

- BinarySensor: return `None` for `BinarySensor.counter` when context timeout is not used (and don't calculate it)
- Climate: Add `create_temperature_sensors` option to create dedicated sensors for current and target temperature.
- Weather (breaking change!): Renamed `expose_sensors` to `create_sensors` to prevent confusion with the XKNX `expose_sensor` device type.
- Weather: Added wind bearing attribute that accepts a value in degrees (0-360) for determining wind direction.

### Internals

- RemoteValue is Generic now accepting DPTArray or DPTBinary
- split RemoteValueClimateMode into RemoteValueControllerMode and RemoteValueOperationMode
- return the payload (or None) in RemoteValue.payload_valid(payload) instead of bool
- Light colors are represented as `Tuple[Tuple[int,int,int], int]` instead of `Tuple[List[int], int]` now
- DPT 3 payloads/values are not invertable anymore.
- Tunnel: Interface changed - gateway_ip, gateway_port before local_ip, local_port added with default `0`.
- Tunnel: default `auto_reconnect`to True

## 0.16.3 Fan contributions 2021-02-06

### Devices

- Fan: Add `max_step` attribute which defines the maximum amount of steps. If set, the fan is controlled by steps instead of percentage.
- Fan: Add `group_address_oscillation` and `group_address_oscillation_state` attributes to control the oscillation of a fan.

## 0.16.2 Bugfix for YAML loader 2021-01-24

### Internals

- fix conflict with HA YAML loader

## 0.16.1 HA register services 2021-01-16

### HA integration

- knx_event: renamed `fire_event_filter` to `event_filter` and deprecated `fire_event` config option. A callback is now always registered for HA to be able to modify its `group_addresses` filter from a service.
- added `knx.event_register` service allowing to add and remove group addresses to trigger knx_event without having to change configuration.
- added `knx.exposure_register` service allowing to add and remove ExposeSensor instances at runtime

### Internals

- remove DPTComparator: DPTBinary and DPTArray are not equal, even if their .value is, and are never equal to `None`.
- add Device.shutdown() method (used eg. when removing ExposeSensor)
- TelegramQueue.Callback: add `group_addresses` attribute to store a list of GroupAddress triggering the callback (additionally to `address_filters`).
- add a lot of type annotations

## 0.16.0 APCI possibilities considerably increased 2021-01-01

### Devices

- Sensor: add DPT-3 datatypes "stepwise_dimming", "stepwise_blinds", "startstop_dimming", "startstop_blinds"
- Light: It is now possible to control lights using individual group addresses for red, green, blue and white

### HA integration

- knx_event: renamed `address` to `destination` and added `source`, `telegramtype`, `direction` attributes.

### Internals

- Tunnel connections process DisconnectRequest now and closes/reconnects the tunnel when the other side closes gracefully
- XKNX.connected Event can be used in future to await for a working connection or stop/relaunch tasks if the connection is lost
- Lower heartbeat rate from every 15sec to every 70 sec and raise ConnectionstateRequest timeout from 1 to 10sec (3/8/1 KNXip Overview §5.8 Timeout Constants)
- clean up Tunnel class
- refactored timeout handling in GatewayScanner, RequestResponse and ValueReader.
- renamed "PhysicalAddress" to "IndividualAddress"
- Telegram: `group_address` renamed to `destination_address`, to prepare support for other APCI services and add `source_address`
- Telegram: remove `Telegram.telegramtype` and replace with payload object derived from `xknx.telegram.apci.APCI`.
- CEMIFrame: remove `CEMIFrame.cmd`, which can be derived from `CEMIFrame.payload`.
- APCI: extend APCI services (e.g. `MemoryRead/Write/Response`, `PropertyRead/Write/Response`, etc).
- Farewell Travis CI; Welcome Github Actions!
- StateUpdater allow float values for `register_remote_value(tracker_options)` attribute.
- Handle exceptions from received unsupported or not implemented KNXIP Service Type identifiers

## 0.15.6 Bugfix for StateUpater 2020-11-26

### Bugfixes

- StateUpdater: shield from cancellation so update_received() don't cancel ongoing RemoteValue.read_state()

## 0.15.5 A Telegram for everyone 2020-11-25

### Internals

- process every incoming Telegram in all Devices, regardless if a callback for the GA is registered (eg. StateUpdater) or not.

### Bugfixes

- StateUpdater: always close the update task before starting a new in StateTracker
- Cover: separate target and state position RemoteValue to fix position update from RemoteValue and call `after_update()`

## 0.15.4 Bugfix for switch 2020-11-22

### Devices

- Light, Switch: initialize state with `None` instead of `False` to account for unknown state.
- Cover: `device_class` may be used to store the type of cover for Home-Assistant.
- HA-Entity Light, Switch, Cover: initialize with `assumed_state = True` until we have received a state.

### Bugfixes

- Switch.after_update was not called from RemoteValueSwitch.read_state (StateUpdater). Moved Switch.state to RemoteValue again.
- StateUpdater: query less aggressive - 2 parallel reads with 2 seconds timeout (instead of 3 - 1).

## 0.15.3 Opposite day! 2020-10-29

### Devices

- BinarySensor: added option to invert payloads
- BinarySensor: `ignore_internal_state` and counter are only applied to GroupValueWrite telegrams, not GroupValueRespond.
- BinarySensor: if `context_timeout` is set `ignore_internal_state` is set to True.
- Switch: added option to invert payloads

### Bugfixes

- HA Switch entity: keep state without state_address
- Cover: fix `set_position` without writable position / auto_stop_if_necessary
- handle unsupported CEMI Messages without loosing tunnel connection

## 0.15.2 Winter is coming

### Devices

- ClimateMode: Refactor climate modes in operation_mode and controller_mode, also fixes a bug for binary operation modes where the mode would be set to AWAY no matter what value was sent to the bus.
- Sensor: Add `always_callback` option
- Switch: Allow resetting switches after x seconds with the new `reset_after` option.

### Internals

- StateUpdater: Only request 3 GAs at a time.
- RemoteValue: Add support for passive group addresses

## 0.15.1 bugfix for binary sensors

### Devices

- BinarySensor: `reset_after` expects seconds, instead of ms now (to use same unit as `context_timeout`)
- Binary Sensor: Change the default setting `context_timeout` for binary sensor from 1.0 to 0.0 and fixes a bug that would result in the update callback being executed twice thus executing certain automations in HA twice for binary sensor from 1.0 to 0.0 and fixes a bug that would result in the update callback being executed twice thus executing certain automations in HA twice.

## 0.15.0 Spring cleaning and quality of life changes

### Logging

- An additional `log_directory` parameter has been introduced that allows you to log your KNX logs to a dedicated file. We will likely silence more logs over the time but this option will help you and us to triage issues easier in the future. It is disabled by default.

### Internals

- The heartbeat task, that is used to monitor the state of the tunnel and trigger reconnects if it doesn't respond, is now properly stopped once we receive the first reconnect request
- `XKNX.start()` no longer takes arguments. They are now passed directly to the constructor when instantiating `XKNX()`
- Support for python 3.6 has been dropped
- XKNX can now be used as an asynchronous context manager
- Internal refactorings
- Improve test coverage

## 0.14.4 Bugfix release

### Devices

- Don't set standby operation mode if telegram was not processed by any RemoteValue
- Allow covers to be inverted again
- Correctly process outgoing telegrams in our own devices

## 0.14.3 Bugfix release

### Internals

- Make connectivity less noisy on connection errors.

## 0.14.2 Bugfix release

### Bugfixes

- Correctly reset the counter of the binary sensor after a trigger.

## 0.14.1 Bugfix release

### Bugfixes

- Use correct DPT 9.006 for the air pressure attribute of weather devices
- Reset binary sensor counters after the context has been timed out in order to be able to use state change events within HA
- Code cleanups

## 0.14.0 New sensor types and refactoring of binary sensor automations

### Breaking changes

- Binary sensor automations within the home assistant integration have been refactored to use the HA built in events as automation source instead of having the automation schema directly attached to the sensors. (Migration Guide: https://xknx.io/migration_ha_0116.html)

### New Features

- Add support for new sensor types DPT 12.1200 (DPT_VolumeLiquid_Litre) and DPT 12.1201 (DPTVolumeM3).
- Weather devices now have an additional `brightness_north` GA to measure the brightness. Additionally, all sensor values are now part of the HA device state attributes for a given weather device.

### Bugfixes

- Fix hourly broadcasting of localtime

### Internals

- Allow to pass GroupAddress and PhysicalAddress objects to wherever an address is acceptable.
- Stop heartbeat and reconnect tasks before disconnecting

## 0.13.0 New weather device and bugfixes for HA integration

### Deprecation notes

- Python 3.5 is no longer supported

### New Features

- Adds support for a weather station via a dedicated weather device
- support for configuring the previously hard-coded multicast address (@jochembroekhoff #312)

### Internals

- GatewayScanner: Passing None or an integer <= 0 to the `stop_on_found` parameter now causes the scanner to only stop once the timeout is reached (@jochembroekhoff #311)
- Devices are now added automatically to the xknx.devices list after initialization
- Device.sync() method now again has a `wait_for_result` parameter that allows the user to wait for the telegrams
- The default timeout of the `ValueReader` has been extended from 1 second to 2 seconds

### Bugfixes

- Device: Fixes a bug (#339) introduced in 0.12.0 so that it is again possible to have multiple devices with the same name in the HA integration

## 0.12.0 New StateUpdater, improvements to the HA integrations and bug fixes 2020-08-14

### Breaking changes

- Climate: `setpoint_shift_step` renamed for `temperature_step`. This attribute can be applied to all temperature modes. Default is `0.1`
- Removed significant_bit attribute in BinarySensor
- DateTime devices are initialized with sting for broadcast_type: "time", "date" or "datetime" instead of an Enum value
- Removed `bind_to_multicast` option in ConnectionConfig and UDPClient

### New Features

- Cover: add optional `group_address_stop` for manual stopping
- Cover: start travel calculator when up/down telegram from bus is received
- HA integration: `knx.send` service takes `type` attribute to allow sending DPT encoded values like `sensor`
- HA integration: `sensor` and `expose` accept int and float values for `type` (parsed as DPT numbers)
- new StateUpdater: Devices `sync_state` can be set to `init` to just initialize state on startup, `expire [minutes]` to read the state from the KNX bus when it was not updated for [minutes] or `every [minutes]` to update it regularly every [minutes]
- Sensor and ExposeSensor now also accepts `value_type` of int (generic DPT) or float (specific DPT) if implemented.
- Added config option ignore_internal_state in binary sensors (@andreasnanko #267)
- Add support for 2byte float type (DPT 9.002) to climate shiftpoint
- ClimateMode: add `group_address_operation_mode_standby` as binary operation mode
- ClimateMode: add `group_address_heat_cool` and `group_address_heat_cool_state for switching heating mode / cooling mode with DPT1

### Bugfixes

- Tunneling: don't process incoming L_Data.con confirmation frames. This avoids processing every outgoing telegram twice.
- enable multicast on macOS and fix a bug where unknown cemi frames raise a TypeError on routing connections
- BinarySensor: reset_after is now implemented as asyncio.Task to prevent blocking the loop
- ClimateMode: binary climate modes should be fully functional now (sending, receiving and syncing)
- Cover: position update from bus does update current position, but not target position (when moving)

### Internals

- Cover travelcalculator doesn't start from 0% but is initialized by first movement or status telegram
- Cover uses 0% for open cover and 100% for closed cover now
- DPT classes can now be searched via value_type string or dpt number from any parent class (DPTBase for all) to be used in Sensor
- Use RemoteValue class in BinarySensor, DateTime and ClimateMode device
- use time.struct_time for internal time and date representation
- use a regular Bool type for BinarySensor state representation
- RemoteValue.process has always_callback attribute to run the callbacks on every process even if the payload didn't change
- Separate incoming and outgoing telegram queues; apply rate limit only for outgoing telegrams
- Automatically publish packages to pypi (@Julius2342 #277)
- keep xknx version in `xknx/__version__.py` (@farmio #278)
- add raw_socket logger (@farmio #299)

## 0.11.3 Sensor types galore! 2020-04-28

### New Features

- added a lot of DPTs now useable as sensor type (@eXtenZy #255)

### Bugfixes

- DPT_Step correction (used in Cover) (@recMartin #260)
- prevent reconnects on unknown CEMI Messages (@farmio #271)
- fix the parsing of operation mode strings to HVACOperationMode (@FredericMa #266)
- corrected binding to multicast address in Windows (Routing) (@FredericMa #256)
- finish tasks when stopping xknx (@farmio #264, #274)

### Internals

- some code cleanup (dpt, telegram and remote_value module) (@farmio #232)
- refactor Notification device (@farmio #245)

## 0.11.2 Add invert for climate on_off; fixed RGBW lights and stability improvements 2019-09-29

### New Features

- Sensor: add DPT 9.006 as pressure_2byte #223 (@michelde)
- Climate: add new attribute on_off_invert #225 (@tombbo)

### Bugfixes

- Light: Fix for wrong structure of RGBW DPT 251.600 #231 (@dstrigl)
- Core: Correct handling of E_NO_MORE_CONNECTIONS within ConnectResponses #217 (@Julius2342)
- Core: Fix exceptions #234 (@elupus)
- Core: Avoid leaking ValueError exception on unknown APCI command #235 (@elupus)
- add tests for Climate on_off_invert (#233) @farmio
- merge HA plugin from upstream 0.97.2 (#224) @farmio
- Small adjustments to the sensor documentation and example (#219) @biggestj
- merge HA plugin from upstream @farmio

## 0.11.1 Bugfix release 2019-07-08

- Optionally disable reading (GroupValueRead) for sensor and binary_sensor #216 @farmio

## 0.11.0 Added new sensor types and fixed a couple of bugs 2019-06-12

### Features

- Auto detection of local ip: #184 (@farmio )
- Added new sensor types and fix existing: #189 (@farmio ) - binary mapped to RemoteValueSwitch - angle DPT 5.003 - percentU8DPT 5.004 (1 byte unscaled) - percentV8 DPT 6.001 (1 byte signed unscaled) - counter*pulses DPT 6.010 - DPT 8.\*\*\* types (percentV16, delta_time*\*, rotation_angle, 2byte_signed and DPT-8) - luminous_flux DPT 14.042 - pressure DPT 14.058 - string DPT 16.000 - scene_number DPT 17.001
- Binary values are now exposable
- Add support for RGBW lights - DPT 251.600: #191 #206 (@phbaer )
- Bump PyYAML to latest version (5.1): #204 (@Julius2342 )
- Add DPT-8 support for Sensors and HA Sensors: #208 (@farmio )

### Breaking changes

- Scene: scene_number is now 1 indexed according to KNX standards
- Replaced group_address in BinarySensor with group_address_state (not for Home Assistant component)

### Bugfixes

- Fix pulse sensor type: #187 (@farmio )
- Fix climate device using setpoint_shift: #190 (@farmio )
- Read binary sensors on startup: #199 (@farmio )
- Updated YAML to use safe mode: #196 (@farmio )
- Update README.md #195 (thanks @amp-man)
- Code refactoring: #200 (@farmio )
- Fix #194, #193, #129, #116, #114
- Fix #183 and #148 through #190 (@farmio )

## 0.10.0 Bugfix release 2019-02-22

- Connection config can now be configured in xknx.yml (#179 @farmio )
- (breaking change) Introduced target_temperature_state for climate devices (#175 @marvin-w )
- Introduce a configurable rate limit (#178 @marvin-w)
- updated HA plugin (#174 @marvin-w)
- Migrate documentation in main project (#168 @marvin-w)
- documentation updates (@farmio & @marvin-w)

## 0.9.4 - Release 2019-01-01

- updated hass plugin (@marvin-w #162)
- tunable white and color temperature for lights (@farmio #154)

## 0.9.3 - Release 2018-12-23

- updated requirements (added flake8-isort)
- some more unit tests
- Breaking Change:
  ClimateMode is now a member of Climate (the hass plugin
  needs this kind of dependency. Please note the updated xknx.yml)

## 0.9.2 - Release 2018-12-22

- Min and max values for Climate device
- Splitted up Climate in Climate and ClimateMode
- added **contains** method for Devices class.
- fixed KeyError when action refers to a non existing device.

## 0.9.1 - Release 2018-10-28

- state_addresses of binary_sesor should return emty value if no
  state address is set.
- state_address for notification device

## 0.9.0 - Release 2018-09-23

- Updated requirements
- Feature: Added new DPTs for DPTEnthalpy, DPTPartsPerMillion, DPTVoltage. Thanks @magenbrot #146
- Breaking Change: Only read explicit state addresses #140
- Minor: Fixed some comments, @magenbrot #145
- Minor: lowered loglevel from INFO to DEBUG for 'correct answer from KNX bus' @magenbrot #144
- Feature: Add fan device, @itineric #139
- Bugfix: Tunnel: Use the bus address assigned by the server, @M-o-a-T #141
- Bugfix: Adde:wd a check for windows because windows does not support add_signal @pulse-mind #135
- Bugfix: correct testing if xknx exists within self @FireFrei #131
- Feature: Implement support to automatically reconnect KNX/IP tunnel, @rnixx #125
- Feature: Adjusted to Home Assistant's changes to light colors @oliverblaha #128
- Feature: Scan multiple gateways @DrMurx #111
- Bugfix: Pylint errors @rnixx #132
- Typo: @itineric #124
- Feature: Add support for KNX DPT 20.105 @cian #122

## 0.8.5 -Release 2018-03-10

- Bugfix: fixed string representation of GroupAddress https://github.com/home-assistant/home-assistant/issues/13049

## 0.8.4 -Release 2018-03-04

- Bugfix: invert scaling value #114
- Minor: current_brightness and current_color are now properties
- Feature: Added DPT 5.010 DPTValue1Ucount @andreasnanko #109

## 0.8.3 - Release 2018-02-05

- Color support for HASS plugin
- Bugfixes (esp problem with unhashable exceptions)
- Refactoring: splitted up remote_value.py
- Better test coverage

## 0.8.1 - Release 2018-02-03

- Basic support for colored lights
- Better unit test coverage

## 0.8.0 - Release 2018-01-27

- New example for MQTT forwarder (thanks @JohanElmis)
- Splitted up Address into GroupAddress and PhysicalAddress (thanks @encbladexp)
- Time object was renamed to Datetime and does now support different broadcast types "time", "date" and "datetime" (thanks @Roemer)
- Many new DTP datapoints esp for physical values (thanks @Straeng and @JohanElmis)
- new asyncio `await` syntax
- new device "ExposeSensor" to read a local value from KNX bus or to expose a local value to KNX bus.
- Support for KNX-scenes
- better test coverage
- Fixed versions for dependencies (@encbladexp)

And many more smaller improvements :-)

## 0.7.7-0.7.18 - Release 2017-11-05

- Many iterations and bugfixes to get climate support with setpoint shift working.
- Support for invert-position and invert-angle within cover.
- State updater may be switched of within home assistant plugin

## 0.7.6 - Release 2017-08-09

Introduced KNX HVAC/Climate support with operation modes (Frost protection, night, comfort).

## 0.7.0 - Released 2017-07-30

### More asyncio:

More intense usage of asyncio. All device operations and callback functions are now async.

E.g. to switch on a light you have to do:

```python
await light.set_on()
```

See updated [examples](https://github.com/XKNX/xknx/tree/main/examples) for details.

### Renaming of several objects:

The naming of some device were changed in order to get the nomenclature closer to several other automation projects and to avoid confusion. The device objects were also moved into `xknx.devices`.

#### Climate

Renamed class `Thermostat` to `Climate` . Plase rename the section within configuration:

```yaml
groups:
  climate:
    Cellar.Thermostat: { group_address_temperature: "6/2/0" }
```

#### Cover

Renamed class `Shutter` to `Cover`. Plase rename the section within configuration:

```yaml
groups:
  cover:
    Livingroom.Shutter_1:
      {
        group_address_long: "1/4/1",
        group_address_short: "1/4/2",
        group_address_position_feedback: "1/4/3",
        group_address_position: "1/4/4",
        travel_time_down: 50,
        travel_time_up: 60,
      }
```

#### Binary Sensor

Renamed class `Switch` to `BinarySensor`. Plase rename the section within configuration:

```yaml
groups:
  binary_sensor:
    Kitchen.3Switch1:
      group_address: "5/0/0"
```

Sensors with `value_type=binary` are now integrated into the `BinarySensor` class:

```yaml
groups:
  binary_sensor:
    SleepingRoom.Motion.Sensor:
      { group_address: "6/0/0", device_class: "motion" }
    ExtraRoom.Motion.Sensor: { group_address: "6/0/1", device_class: "motion" }
```

The attribute `significant_bit` is now only possible within `binary_sensors`:

```yaml
groups:
  binary_sensor_motion_dection:
    Kitchen.Thermostat.Presence:
      { group_address: "3/0/2", device_class: "motion", significant_bit: 2 }
```

#### Switch

Renamed `Outlet` to `Switch` (Sorry for the confusion...). The configuration now looks like:

```yaml
groups:
  switch:
    Livingroom.Outlet_1: { group_address: "1/3/1" }
    Livingroom.Outlet_2: { group_address: "1/3/2" }
```

Within `Light` class i introduced an attribute `group_address_brightness_state`. The attribute `group_address_state` was renamed to `group_address_switch_state`. I also removed the attribute `group_address_dimm` (which did not have any implemented logic).

## Version 0.6.2 - Released 2017-07-24

XKNX Tunnel now does hartbeat - and reopens connections which are no longer valid.

## Version 0.6.0 - Released 2017-07-23

Using `asyncio` interface, XKNX has now to be stated and stopped asynchronously:

```python
import asyncio
from xknx import XKNX, Outlet

async def main():
    xknx = XKNX()
    await xknx.start()
    outlet = Outlet(xknx,
                    name='TestOutlet',
                    group_address='1/1/11')
    outlet.set_on()
    await asyncio.sleep(2)
    outlet.set_off()
    await xknx.stop()

# pylint: disable=invalid-name
loop = asyncio.get_event_loop()
loop.run_until_complete(main())
loop.close()
```

`sync_state` was renamed to `sync`:

````python
await sensor2.sync()
```
````
<|MERGE_RESOLUTION|>--- conflicted
+++ resolved
@@ -8,7 +8,6 @@
 
 # Unreleased changes
 
-<<<<<<< HEAD
 ### Devices
 
 - ExposeSensor: Add `cooldown` option to allow rate-limiting of sent telegrams.
@@ -16,11 +15,7 @@
 ### Internals
 
 - Add `task.done()` to TaskRegistry tasks.
-=======
-### Internal
-
 - Decouple KNXIPFrame parsing from CEMIFrame parsing. TunnellingRequest and RoutingIndication now carry the raw cemi frame payload as bytes. This allows decoupled CEMIFrame parsing at a later time (in Interface class rather than in KNXIPTransport class) for better error handling and upcoming features.
->>>>>>> 5121ae43
 
 # 2.1.0 Enhance notification device
 
