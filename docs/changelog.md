--- conflicted
+++ resolved
@@ -11,11 +11,8 @@
 ### Bugfixes
 
 - Correctly retry sending a TunnellingRequest if no TunnellingAck was received for the first time for UDP tunnelling connections.
-<<<<<<< HEAD
 - Ignore repeated TunnellingRequests received from UDP tunnelling connections.
-=======
 - Properly log repeated heartbeat errors
->>>>>>> 1db87c55
 
 ## 1.0.0 Support for lukewarm temperatures 2022-08-13
 
