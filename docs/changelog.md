--- conflicted
+++ resolved
@@ -8,20 +8,18 @@
 
 ## Unreleased changes
 
-<<<<<<< HEAD
 ### Management
 
 - Add support for creating point-to-point connections to do device management
 - Add `nm_individual_address_check` procedure to check if an individual address is in use on the network
 - Remove PayloadReader class. Management procedure functions should be used to request data from individual devices.
-=======
+
 ## 0.21.4 Fan out 2022-06-07
 
 ### Devices
 
 - Fan: Add support for dedicated on/off switch GA
 - Sensor: Set `unit_of_measurement` for DPTString to `None`
->>>>>>> 4b3ff032
 
 ### Internals
 
