--- conflicted
+++ resolved
@@ -146,7 +146,6 @@
 asyncio.run(main())
 ```
 
-<<<<<<< HEAD
 # [](#header-2)Dockerised xknx's app 
 
 If you planned to run xknx into a container, you have to setup 'route_back=true'.
@@ -171,6 +170,3 @@
   -e XKNX_CONNECTION_ROUTE_BACK=true \
   -p 12300:12399/udp myapp:latest
 ```
-=======
-
->>>>>>> 7352bcfb
