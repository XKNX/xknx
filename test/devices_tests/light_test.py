"""Unit test for Light objects."""
import asyncio
import unittest
from unittest.mock import Mock, patch

import pytest
pytestmark = pytest.mark.asyncio

from xknx import XKNX
from xknx.devices import Light
from xknx.dpt import DPTArray, DPTBinary
from xknx.exceptions import CouldNotParseTelegram
from xknx.telegram import GroupAddress, Telegram, TelegramType


class TestLight(unittest.TestCase):
    """Class for testing Light objects."""

    # pylint: disable=too-many-public-methods

    #
    # TEST SUPPORT DIMMING
    #
    async def test_supports_dimm_yes(self):
        """Test supports_dimm attribute with a light with dimmer."""
        xknx = XKNX()
        light = Light(xknx,
                      'Diningroom.Light_1',
                      group_address_switch='1/6/4',
                      group_address_brightness='1/6/6')
        self.assertTrue(light.supports_brightness)

    async def test_supports_dimm_no(self):
        """Test supports_dimm attribute with a Light without dimmer."""
        xknx = XKNX()
        light = Light(xknx,
                      'Diningroom.Light_1',
                      group_address_switch='1/6/4')
        self.assertFalse(light.supports_brightness)

    #
    # TEST SUPPORT COLOR
    #
    async def test_supports_color_true(self):
        """Test supports_color true."""
        xknx = XKNX()
        light = Light(
            xknx,
            'Diningroom.Light_1',
            group_address_switch='1/6/4',
            group_address_color='1/6/5')
        self.assertTrue(light.supports_color)

    async def test_supports_color_false(self):
        """Test supports_color false."""
        xknx = XKNX()
        light = Light(
            xknx,
            'Diningroom.Light_1',
            group_address_switch='1/6/4')
        self.assertFalse(light.supports_color)

    #
    # TEST SUPPORT COLOR RGBW
    #
    async def test_supports_rgbw_true(self):
        """Test supports_rgbw true."""
        xknx = XKNX()
        light = Light(
            xknx,
            'Diningroom.Light_1',
            group_address_switch='1/6/4',
            group_address_rgbw='1/6/5',
            group_address_color='1/6/6')
        self.assertTrue(light.supports_rgbw)

    async def test_supports_rgbw_false(self):
        """Test supports_color false."""
        xknx = XKNX()
        light = Light(
            xknx,
            'Diningroom.Light_1',
            group_address_switch='1/6/4',
            group_address_color='1/6/6')
        self.assertFalse(light.supports_rgbw)

    #
    # TEST SUPPORT TUNABLE WHITE
    #
    async def test_supports_tw_yes(self):
        """Test supports_tw attribute with a light with tunable white function."""
        xknx = XKNX()
        light = Light(xknx,
                      'Diningroom.Light_1',
                      group_address_switch='1/6/4',
                      group_address_tunable_white='1/6/6')
        self.assertTrue(light.supports_tunable_white)

    async def test_supports_tw_no(self):
        """Test supports_tw attribute with a Light without tunable white function."""
        xknx = XKNX()
        light = Light(xknx,
                      'Diningroom.Light_1',
                      group_address_switch='1/6/4')
        self.assertFalse(light.supports_tunable_white)

    #
    # TEST SUPPORT COLOR TEMPERATURE
    #
    async def test_supports_color_temp_true(self):
        """Test supports_color_temp attribute with a light with color temperature function."""
        xknx = XKNX()
        light = Light(xknx,
                      'Diningroom.Light_1',
                      group_address_switch='1/6/4',
                      group_address_color_temperature='1/6/6')
        self.assertTrue(light.supports_color_temperature)

    async def test_supports_color_temp_false(self):
        """Test supports_color_temp attribute with a Light without color temperature function."""
        xknx = XKNX()
        light = Light(xknx,
                      'Diningroom.Light_1',
                      group_address_switch='1/6/4')
        self.assertFalse(light.supports_color_temperature)

    #
    # SYNC
    #
    async def test_sync(self):
        """Test sync function / sending group reads to KNX bus. Testing with a Light without dimm functionality."""
        xknx = XKNX()
        light = Light(xknx,
                      name="TestLight",
                      group_address_switch_state='1/2/3',
                      group_address_brightness_state='1/2/5',
                      group_address_color_state='1/2/6',
                      group_address_tunable_white_state='1/2/7',
                      group_address_color_temperature_state='1/2/8',
                      group_address_rgbw_state='1/2/9')
        await light.sync(False)

        self.assertEqual(xknx.telegrams.qsize(), 6)

        telegram1 = xknx.telegrams.get_nowait()
        self.assertEqual(telegram1,
                         Telegram(GroupAddress('1/2/3'), TelegramType.GROUP_READ))

        telegram2 = xknx.telegrams.get_nowait()
        self.assertEqual(telegram2,
                         Telegram(GroupAddress('1/2/6'), TelegramType.GROUP_READ))

        telegram6 = xknx.telegrams.get_nowait()
        self.assertEqual(telegram6,
                         Telegram(GroupAddress('1/2/9'), TelegramType.GROUP_READ))

        telegram3 = xknx.telegrams.get_nowait()
        self.assertEqual(telegram3,
                         Telegram(GroupAddress('1/2/5'), TelegramType.GROUP_READ))

        telegram4 = xknx.telegrams.get_nowait()
        self.assertEqual(telegram4,
                         Telegram(GroupAddress('1/2/7'), TelegramType.GROUP_READ))

        telegram5 = xknx.telegrams.get_nowait()
        self.assertEqual(telegram5,
                         Telegram(GroupAddress('1/2/8'), TelegramType.GROUP_READ))

    #
    # SYNC WITH STATE ADDRESS
    #
    async def test_sync_state_address(self):
        """Test sync function / sending group reads to KNX bus. Testing with a Light with dimm functionality."""
        xknx = XKNX()
        light = Light(xknx,
                      name="TestLight",
                      group_address_switch='1/2/3',
                      group_address_switch_state='1/2/4',
                      group_address_brightness='1/2/5',
                      group_address_brightness_state='1/2/6',
                      group_address_color='1/2/7',
                      group_address_color_state='1/2/8',
                      group_address_tunable_white='1/2/9',
                      group_address_tunable_white_state='1/2/10',
                      group_address_color_temperature='1/2/11',
                      group_address_color_temperature_state='1/2/12',
                      group_address_rgbw='1/2/13',
                      group_address_rgbw_state='1/2/14')
        await light.sync(False)

        self.assertEqual(xknx.telegrams.qsize(), 6)

        telegram1 = xknx.telegrams.get_nowait()
        self.assertEqual(telegram1,
                         Telegram(GroupAddress('1/2/4'), TelegramType.GROUP_READ))
        telegram2 = xknx.telegrams.get_nowait()
        self.assertEqual(telegram2,
                         Telegram(GroupAddress('1/2/8'), TelegramType.GROUP_READ))
        telegram6 = xknx.telegrams.get_nowait()
        self.assertEqual(telegram6,
                         Telegram(GroupAddress('1/2/14'), TelegramType.GROUP_READ))
        telegram3 = xknx.telegrams.get_nowait()
        self.assertEqual(telegram3,
                         Telegram(GroupAddress('1/2/6'), TelegramType.GROUP_READ))
        telegram4 = xknx.telegrams.get_nowait()
        self.assertEqual(telegram4,
                         Telegram(GroupAddress('1/2/10'), TelegramType.GROUP_READ))
        telegram5 = xknx.telegrams.get_nowait()
        self.assertEqual(telegram5,
                         Telegram(GroupAddress('1/2/12'), TelegramType.GROUP_READ))

    #
    # TEST SET ON
    #
    async def test_set_on(self):
        """Test switching on a Light."""
        xknx = XKNX()
        light = Light(xknx,
                      name="TestLight",
                      group_address_switch='1/2/3',
                      group_address_brightness='1/2/5')
        await light.set_on()
        self.assertEqual(xknx.telegrams.qsize(), 1)
        telegram = xknx.telegrams.get_nowait()
        self.assertEqual(telegram,
                         Telegram(GroupAddress('1/2/3'), payload=DPTBinary(1)))

    #
    # TEST SET OFF
    #
    async def test_set_off(self):
        """Test switching off a Light."""
        xknx = XKNX()
        light = Light(xknx,
                      name="TestLight",
                      group_address_switch='1/2/3',
                      group_address_brightness='1/2/5')
        await light.set_off()
        self.assertEqual(xknx.telegrams.qsize(), 1)
        telegram = xknx.telegrams.get_nowait()
        self.assertEqual(telegram,
                         Telegram(GroupAddress('1/2/3'), payload=DPTBinary(0)))

    #
    # TEST SET BRIGHTNESS
    #
    async def test_set_brightness(self):
        """Test setting the brightness of a Light."""
        xknx = XKNX()
        light = Light(xknx,
                      name="TestLight",
                      group_address_switch='1/2/3',
                      group_address_brightness='1/2/5')
        await light.set_brightness(23)
        self.assertEqual(xknx.telegrams.qsize(), 1)
        telegram = xknx.telegrams.get_nowait()
        self.assertEqual(telegram,
                         Telegram(GroupAddress('1/2/5'), payload=DPTArray(23)))

    async def test_set_brightness_not_dimmable(self):
        """Test setting the brightness of a non dimmable Light."""
        # pylint: disable=invalid-name
        xknx = XKNX()
        light = Light(xknx,
                      name="TestLight",
                      group_address_switch='1/2/3')
        with patch('logging.Logger.warning') as mock_warn:
            await light.set_brightness(23)
            self.assertEqual(xknx.telegrams.qsize(), 0)
            mock_warn.assert_called_with('Dimming not supported for device %s', 'TestLight')

    #
    # TEST SET COLOR
    #
    async def test_set_color(self):
        """Test setting the color of a Light."""
        xknx = XKNX()
        light = Light(xknx,
                      name="TestLight",
                      group_address_switch='1/2/3',
                      group_address_color='1/2/5')
        await light.set_color((23, 24, 25))
        self.assertEqual(xknx.telegrams.qsize(), 1)
        telegram = xknx.telegrams.get_nowait()
        self.assertEqual(telegram,
                         Telegram(GroupAddress('1/2/5'), payload=DPTArray((23, 24, 25))))
        self.assertEqual(light.current_color, ((23, 24, 25), None))

    async def test_set_color_not_possible(self):
        """Test setting the color of a non light without color."""
        # pylint: disable=invalid-name
        xknx = XKNX()
        light = Light(xknx,
                      name="TestLight",
                      group_address_switch='1/2/3')
        with patch('logging.Logger.warning') as mock_warn:
            await light.set_color((23, 24, 25))
            self.assertEqual(xknx.telegrams.qsize(), 0)
            mock_warn.assert_called_with('Colors not supported for device %s', 'TestLight')

    #
    # TEST SET COLOR AS RGBW
    #
    async def test_set_color_rgbw(self):
        """Test setting RGBW value of a Light."""
        xknx = XKNX()
        light = Light(xknx,
                      name="TestLight",
                      group_address_switch='1/2/3',
                      group_address_color='1/2/4',
                      group_address_rgbw='1/2/5')
        await light.set_color((23, 24, 25), 26)
        self.assertEqual(xknx.telegrams.qsize(), 1)
        telegram = xknx.telegrams.get_nowait()
        self.assertEqual(telegram,
                         Telegram(GroupAddress('1/2/5'), payload=DPTArray((23, 24, 25, 26, 0, 15))))
        self.assertEqual(light.current_color, ([23, 24, 25], 26))

    async def test_set_color_rgbw_not_possible(self):
        """Test setting RGBW value of a non light without color."""
        # pylint: disable=invalid-name
        xknx = XKNX()
        light = Light(xknx,
                      name="TestLight",
                      group_address_switch='1/2/3',
                      group_address_color='1/2/4')
        with patch('logging.Logger.warning') as mock_warn:
            await light.set_color((23, 24, 25), 26)
            self.assertEqual(xknx.telegrams.qsize(), 0)
            mock_warn.assert_called_with('RGBW not supported for device %s', 'TestLight')

    #
    # TEST SET TUNABLE WHITE
    #
    async def test_set_tw(self):
        """Test setting the tunable white value of a Light."""
        xknx = XKNX()
        light = Light(xknx,
                      name="TestLight",
                      group_address_switch='1/2/3',
                      group_address_tunable_white='1/2/5')
        await light.set_tunable_white(23)
        self.assertEqual(xknx.telegrams.qsize(), 1)
        telegram = xknx.telegrams.get_nowait()
        self.assertEqual(telegram,
                         Telegram(GroupAddress('1/2/5'), payload=DPTArray(23)))

    async def test_set_tw_unsupported(self):
        """Test setting the tunable white value of a non tw Light."""
        # pylint: disable=invalid-name
        xknx = XKNX()
        light = Light(xknx,
                      name="TestLight",
                      group_address_switch='1/2/3')
        with patch('logging.Logger.warning') as mock_warn:
            await light.set_tunable_white(23)
            self.assertEqual(xknx.telegrams.qsize(), 0)
            mock_warn.assert_called_with('Tunable white not supported for device %s', 'TestLight')

    #
    # TEST SET COLOR TEMPERATURE
    #
    async def test_set_color_temp(self):
        """Test setting the color temperature value of a Light."""
        xknx = XKNX()
        light = Light(xknx,
                      name="TestLight",
                      group_address_switch='1/2/3',
                      group_address_color_temperature='1/2/5')
        await light.set_color_temperature(4000)
        self.assertEqual(xknx.telegrams.qsize(), 1)
        telegram = xknx.telegrams.get_nowait()
        self.assertEqual(telegram,
                         Telegram(GroupAddress('1/2/5'), payload=DPTArray((0x0F, 0xA0, ))))

    async def test_set_color_temp_unsupported(self):
        """Test setting the color temperature value of an unsupported Light."""
        # pylint: disable=invalid-name
        xknx = XKNX()
        light = Light(xknx,
                      name="TestLight",
                      group_address_switch='1/2/3')
        with patch('logging.Logger.warning') as mock_warn:
            await light.set_color_temperature(4000)
            self.assertEqual(xknx.telegrams.qsize(), 0)
            mock_warn.assert_called_with('Absolute Color Temperature not supported for device %s', 'TestLight')

    #
    # TEST PROCESS
    #
    async def test_process_switch(self):
        """Test process / reading telegrams from telegram queue. Test if switch position is processed correctly."""
        xknx = XKNX()
        light = Light(xknx,
                      name="TestLight",
                      group_address_switch='1/2/3',
                      group_address_brightness='1/2/5')
        self.assertEqual(light.state, False)

        telegram = Telegram(GroupAddress('1/2/3'), payload=DPTBinary(1))
        await light.process(telegram)
        self.assertEqual(light.state, True)

        telegram = Telegram(GroupAddress('1/2/3'), payload=DPTBinary(0))
        await light.process(telegram)
        self.assertEqual(light.state, False)

    async def test_process_switch_callback(self):
        """Test process / reading telegrams from telegram queue. Test if callback is called."""
        # pylint: disable=no-self-use
        xknx = XKNX()
        light = Light(xknx,
                      name="TestLight",
                      group_address_switch='1/2/3',
                      group_address_brightness='1/2/5')

        after_update_callback = Mock()

        async def async_after_update_callback(device):
            """Async callback."""
            after_update_callback(device)

        light.register_device_updated_cb(async_after_update_callback)

        telegram = Telegram(GroupAddress('1/2/3'), payload=DPTBinary(1))
        await light.process(telegram)

        after_update_callback.assert_called_with(light)

    async def test_process_dimm(self):
        """Test process / reading telegrams from telegram queue. Test if brightness is processed."""
        xknx = XKNX()
        light = Light(xknx,
                      name="TestLight",
                      group_address_switch='1/2/3',
                      group_address_brightness='1/2/5')
        self.assertEqual(light.current_brightness, None)

        telegram = Telegram(GroupAddress('1/2/5'), payload=DPTArray(23))
        await light.process(telegram)
        self.assertEqual(light.current_brightness, 23)

    async def test_process_dimm_wrong_payload(self):
        """Test process wrong telegrams. (wrong payload type)."""
        xknx = XKNX()
        light = Light(xknx,
                      name="TestLight",
                      group_address_switch='1/2/3',
                      group_address_brightness='1/2/5')
        telegram = Telegram(GroupAddress('1/2/5'), payload=DPTBinary(1))
        with self.assertRaises(CouldNotParseTelegram):
            await light.process(telegram)

    async def test_process_dimm_payload_invalid_length(self):
        """Test process wrong telegrams. (wrong payload length)."""
        # pylint: disable=invalid-name
        xknx = XKNX()
        light = Light(xknx,
                      name="TestLight",
                      group_address_switch='1/2/3',
                      group_address_brightness='1/2/5')
        telegram = Telegram(GroupAddress('1/2/5'), payload=DPTArray((23, 24)))
        with self.assertRaises(CouldNotParseTelegram):
            await light.process(telegram)

    async def test_process_color(self):
        """Test process / reading telegrams from telegram queue. Test if color is processed."""
        xknx = XKNX()
        light = Light(xknx,
                      name="TestLight",
                      group_address_switch='1/2/3',
                      group_address_color='1/2/5')
        self.assertEqual(light.current_color, (None, None))
        telegram = Telegram(GroupAddress('1/2/5'), payload=DPTArray((23, 24, 25)))
        await light.process(telegram)
        self.assertEqual(light.current_color, ((23, 24, 25), None))

    async def test_process_color_rgbw(self):
        """Test process / reading telegrams from telegram queue. Test if RGBW is processed."""
        xknx = XKNX()
        light = Light(xknx,
                      name="TestLight",
                      group_address_switch='1/2/3',
                      group_address_color='1/2/4',
                      group_address_rgbw='1/2/5')
        self.assertEqual(light.current_color, (None, None))
<<<<<<< HEAD
        telegram = Telegram(GroupAddress('1/2/5'), payload=DPTArray((0, 15, 23, 24, 25, 26)))
        await light.process(telegram)
=======
        telegram = Telegram(GroupAddress('1/2/5'), payload=DPTArray((23, 24, 25, 26, 0, 15)))
        self.loop.run_until_complete(asyncio.Task(light.process(telegram)))
>>>>>>> a6d0e551
        self.assertEqual(light.current_color, ([23, 24, 25], 26))

    async def test_process_tunable_white(self):
        """Test process / reading telegrams from telegram queue. Test if tunable white is processed."""
        xknx = XKNX()
        light = Light(xknx,
                      name="TestLight",
                      group_address_switch='1/2/3',
                      group_address_tunable_white='1/2/5')
        self.assertEqual(light.current_tunable_white, None)

        telegram = Telegram(GroupAddress('1/2/5'), payload=DPTArray(23))
        await light.process(telegram)
        self.assertEqual(light.current_tunable_white, 23)

    async def test_process_tunable_white_wrong_payload(self):
        """Test process wrong telegrams. (wrong payload type)."""
        xknx = XKNX()
        light = Light(xknx,
                      name="TestLight",
                      group_address_switch='1/2/3',
                      group_address_tunable_white='1/2/5')
        telegram = Telegram(GroupAddress('1/2/5'), payload=DPTBinary(1))
        with self.assertRaises(CouldNotParseTelegram):
            await light.process(telegram)

    async def test_process_tunable_white_payload_invalid_length(self):
        """Test process wrong telegrams. (wrong payload length)."""
        # pylint: disable=invalid-name
        xknx = XKNX()
        light = Light(xknx,
                      name="TestLight",
                      group_address_switch='1/2/3',
                      group_address_tunable_white='1/2/5')
        telegram = Telegram(GroupAddress('1/2/5'), payload=DPTArray((23, 24)))
        with self.assertRaises(CouldNotParseTelegram):
            await light.process(telegram)

    async def test_process_color_temperature(self):
        """Test process / reading telegrams from telegram queue. Test if color temperature is processed."""
        xknx = XKNX()
        light = Light(xknx,
                      name="TestLight",
                      group_address_switch='1/2/3',
                      group_address_color_temperature='1/2/5')
        self.assertEqual(light.current_color_temperature, None)

        telegram = Telegram(GroupAddress('1/2/5'), payload=DPTArray((0x0F, 0xA0, )))
        await light.process(telegram)
        self.assertEqual(light.current_color_temperature, 4000)

    async def test_process_color_temperature_wrong_payload(self):
        """Test process wrong telegrams. (wrong payload type)."""
        xknx = XKNX()
        light = Light(xknx,
                      name="TestLight",
                      group_address_switch='1/2/3',
                      group_address_color_temperature='1/2/5')
        telegram = Telegram(GroupAddress('1/2/5'), payload=DPTBinary(1))
        with self.assertRaises(CouldNotParseTelegram):
            await light.process(telegram)

    async def test_process_color_temperature_payload_invalid_length(self):
        """Test process wrong telegrams. (wrong payload length)."""
        # pylint: disable=invalid-name
        xknx = XKNX()
        light = Light(xknx,
                      name="TestLight",
                      group_address_switch='1/2/3',
                      group_address_color_temperature='1/2/5')
        telegram = Telegram(GroupAddress('1/2/5'), payload=DPTArray((23)))
        with self.assertRaises(CouldNotParseTelegram):
            await light.process(telegram)

    #
    # TEST DO
    #
    async def test_do(self):
        """Test 'do' functionality."""
        xknx = XKNX()
        light = Light(xknx,
                      name="TestLight",
                      group_address_switch='1/2/3',
                      group_address_brightness='1/2/5',
                      group_address_tunable_white='1/2/9',
                      group_address_color_temperature='1/2/11')
        await light.do("on")
        self.assertTrue(light.state)
        await light.do("brightness:80")
        self.assertEqual(light.current_brightness, 80)
        await light.do("tunable_white:80")
        self.assertEqual(light.current_tunable_white, 80)
        await light.do("color_temperature:3750")
        self.assertEqual(light.current_color_temperature, 3750)
        await light.do("off")
        self.assertFalse(light.state)

    async def test_wrong_do(self):
        """Test wrong do command."""
        xknx = XKNX()
        light = Light(xknx,
                      name="TestLight",
                      group_address_switch='1/2/3',
                      group_address_brightness='1/2/5')
        with patch('logging.Logger.warning') as mock_warn:
            await light.do("execute")
            self.assertEqual(xknx.telegrams.qsize(), 0)
            mock_warn.assert_called_with('Could not understand action %s for device %s', 'execute', 'TestLight')

    def test_has_group_address(self):
        """Test has_group_address."""
        xknx = XKNX()
        light = Light(
            xknx,
            'Office.Light_1',
            group_address_switch='1/7/1',
            group_address_switch_state='1/7/2',
            group_address_brightness='1/7/3',
            group_address_brightness_state='1/7/4',
            group_address_color='1/7/5',
            group_address_color_state='1/7/6',
            group_address_tunable_white='1/7/7',
            group_address_tunable_white_state='1/7/8',
            group_address_color_temperature='1/7/9',
            group_address_color_temperature_state='1/7/10',
            group_address_rgbw='1/7/11',
            group_address_rgbw_state='1/7/12',)
        self.assertTrue(light.has_group_address(GroupAddress('1/7/1')))
        self.assertTrue(light.has_group_address(GroupAddress('1/7/2')))
        self.assertTrue(light.has_group_address(GroupAddress('1/7/3')))
        self.assertTrue(light.has_group_address(GroupAddress('1/7/4')))
        self.assertTrue(light.has_group_address(GroupAddress('1/7/5')))
        self.assertTrue(light.has_group_address(GroupAddress('1/7/6')))
        self.assertTrue(light.has_group_address(GroupAddress('1/7/7')))
        self.assertTrue(light.has_group_address(GroupAddress('1/7/8')))
        self.assertTrue(light.has_group_address(GroupAddress('1/7/9')))
        self.assertTrue(light.has_group_address(GroupAddress('1/7/10')))
        self.assertTrue(light.has_group_address(GroupAddress('1/7/11')))
        self.assertTrue(light.has_group_address(GroupAddress('1/7/12')))
        self.assertFalse(light.has_group_address(GroupAddress('1/7/13')))<|MERGE_RESOLUTION|>--- conflicted
+++ resolved
@@ -484,13 +484,8 @@
                       group_address_color='1/2/4',
                       group_address_rgbw='1/2/5')
         self.assertEqual(light.current_color, (None, None))
-<<<<<<< HEAD
-        telegram = Telegram(GroupAddress('1/2/5'), payload=DPTArray((0, 15, 23, 24, 25, 26)))
-        await light.process(telegram)
-=======
         telegram = Telegram(GroupAddress('1/2/5'), payload=DPTArray((23, 24, 25, 26, 0, 15)))
-        self.loop.run_until_complete(asyncio.Task(light.process(telegram)))
->>>>>>> a6d0e551
+        await light.process(telegram)
         self.assertEqual(light.current_color, ([23, 24, 25], 26))
 
     async def test_process_tunable_white(self):
