"""Unit test for BinarySensor objects."""
import asyncio
import unittest
from unittest.mock import Mock, patch

import pytest
pytestmark = pytest.mark.asyncio

from xknx import XKNX
from xknx.devices import Action, BinarySensor, BinarySensorState, Switch
from xknx.dpt import DPTArray, DPTBinary
from xknx.exceptions import CouldNotParseTelegram
from xknx.telegram import GroupAddress, Telegram


class TestBinarySensor(unittest.TestCase):
    """Test class for BinarySensor objects."""

    def test_initialization_wrong_significant_bit(self):
        """Test initialization with wrong significant_bit parameter."""
        # pylint: disable=invalid-name
        xknx = XKNX()
        with self.assertRaises(TypeError):
            BinarySensor(xknx, 'TestInput', '1/2/3', significant_bit="1")

    #
    # TEST PROCESS
    #
    async def test_process(self):
        """Test process / reading telegrams from telegram queue."""
        xknx = XKNX()
        binaryinput = BinarySensor(xknx, 'TestInput', '1/2/3')

        self.assertEqual(binaryinput.state, BinarySensorState.OFF)

        telegram_on = Telegram()
        telegram_on.payload = DPTBinary(1)
        await binaryinput.process(telegram_on)

        self.assertEqual(binaryinput.state, BinarySensorState.ON)

        telegram_off = Telegram()
        telegram_off.payload = DPTBinary(0)
        await binaryinput.process(telegram_off)
        self.assertEqual(binaryinput.state, BinarySensorState.OFF)

    async def test_process_reset_after(self):
        """Test process / reading telegrams from telegram queue."""
        xknx = XKNX()
        binaryinput = BinarySensor(xknx, 'TestInput', '1/2/3', reset_after=0.01)
        telegram_on = Telegram(payload=DPTBinary(1))
        await binaryinput.process(telegram_on)
        self.assertEqual(binaryinput.state, BinarySensorState.OFF)

    async def test_process_significant_bit(self):
        """Test process / reading telegrams from telegram queue with specific significant bit set."""
        xknx = XKNX()
        binaryinput = BinarySensor(xknx, 'TestInput', '1/2/3', significant_bit=3)

        self.assertEqual(binaryinput.state, BinarySensorState.OFF)

        # Wrong significant bit: 0000 1011 = 11
        telegram_on = Telegram()
        telegram_on.payload = DPTBinary(11)
        await binaryinput.process(telegram_on)
        self.assertEqual(binaryinput.state, BinarySensorState.OFF)

        # Correct significant bit: 0000 1101 = 13
        telegram_on = Telegram()
        telegram_on.payload = DPTBinary(13)
        await binaryinput.process(telegram_on)
        self.assertEqual(binaryinput.state, BinarySensorState.ON)

        # Resetting, significant bit: 0000 0011 = 3
        telegram_off = Telegram()
        telegram_off.payload = DPTBinary(3)
        await binaryinput.process(telegram_off)
        self.assertEqual(binaryinput.state, BinarySensorState.OFF)

    async def test_process_action(self):
        """Test process / reading telegrams from telegram queue. Test if action is executed."""
        xknx = XKNX()
        switch = Switch(xknx, 'TestOutlet', group_address='1/2/3')
        xknx.devices.add(switch)

        binary_sensor = BinarySensor(xknx, 'TestInput', group_address_state='1/2/3')
        action_on = Action(
            xknx,
            hook='on',
            target='TestOutlet',
            method='on')
        binary_sensor.actions.append(action_on)
        action_off = Action(
            xknx,
            hook='off',
            target='TestOutlet',
            method='off')
        binary_sensor.actions.append(action_off)
        xknx.devices.add(binary_sensor)

        self.assertEqual(
            xknx.devices['TestInput'].state,
            BinarySensorState.OFF)
        self.assertEqual(
            xknx.devices['TestOutlet'].state,
            False)

        telegram_on = Telegram()
        telegram_on.payload = DPTBinary(1)
        await binary_sensor.process(telegram_on)

        self.assertEqual(
            xknx.devices['TestInput'].state,
            BinarySensorState.ON)
        self.assertEqual(
            xknx.devices['TestOutlet'].state,
            True)

        telegram_off = Telegram()
        telegram_off.payload = DPTBinary(0)
        await binary_sensor.process(telegram_off)

        self.assertEqual(
            xknx.devices['TestInput'].state,
            BinarySensorState.OFF)
        self.assertEqual(
            xknx.devices['TestOutlet'].state,
            False)

<<<<<<< HEAD
    async def test_process_wrong_payload(self):
=======
    def test_process_action_ignore_internal_state(self):
        """Test process / reading telegrams from telegram queue. Test if action is executed."""
        xknx = XKNX(loop=self.loop)
        switch = Switch(xknx, 'TestOutlet', group_address='1/2/3')
        xknx.devices.add(switch)

        binary_sensor = BinarySensor(xknx, 'TestInput', group_address_state='1/2/5', ignore_internal_state=True)
        action_on = Action(
            xknx,
            hook='on',
            target='TestOutlet',
            method='on')
        binary_sensor.actions.append(action_on)
        xknx.devices.add(binary_sensor)

        self.assertEqual(
            xknx.devices['TestInput'].state,
            BinarySensorState.OFF)
        self.assertEqual(
            xknx.devices['TestOutlet'].state,
            False)

        telegram_on = Telegram()
        telegram_on.payload = DPTBinary(1)
        self.loop.run_until_complete(asyncio.Task(binary_sensor.process(telegram_on)))

        self.assertEqual(
            xknx.devices['TestInput'].state,
            BinarySensorState.ON)
        self.assertEqual(
            xknx.devices['TestOutlet'].state,
            True)

        self.loop.run_until_complete(asyncio.Task(switch.set_off()))
        self.assertEqual(
            xknx.devices['TestOutlet'].state,
            False)
        self.assertEqual(
            xknx.devices['TestInput'].state,
            BinarySensorState.ON)

        self.loop.run_until_complete(asyncio.sleep(1))
        self.loop.run_until_complete(asyncio.Task(binary_sensor.process(telegram_on)))

        self.assertEqual(
            xknx.devices['TestInput'].state,
            BinarySensorState.ON)
        self.assertEqual(
            xknx.devices['TestOutlet'].state,
            True)

    def test_process_wrong_payload(self):
>>>>>>> a6d0e551
        """Test process wrong telegram (wrong payload type)."""
        xknx = XKNX()
        binary_sensor = BinarySensor(xknx, 'Warning', group_address_state='1/2/3')
        telegram = Telegram(GroupAddress('1/2/3'), payload=DPTArray((0x1, 0x2, 0x3)))
        with self.assertRaises(CouldNotParseTelegram):
            await binary_sensor.process(telegram)

    #
    # TEST SWITCHED ON
    #
    async def test_is_on(self):
        """Test is_on() and is_off() of a BinarySensor with state 'on'."""
        xknx = XKNX()
        binaryinput = BinarySensor(xknx, 'TestInput', '1/2/3')
        # pylint: disable=protected-access
        await binaryinput._set_internal_state(BinarySensorState.ON)
        self.assertTrue(binaryinput.is_on())
        self.assertFalse(binaryinput.is_off())

    #
    # TEST SWITCHED OFF
    #
    async def test_is_off(self):
        """Test is_on() and is_off() of a BinarySensor with state 'off'."""
        xknx = XKNX()
        binaryinput = BinarySensor(xknx, 'TestInput', '1/2/3')
        # pylint: disable=protected-access
        await binaryinput._set_internal_state(BinarySensorState.OFF)
        self.assertFalse(binaryinput.is_on())
        self.assertTrue(binaryinput.is_off())

    #
    # TEST PROCESS CALLBACK
    #
    async def test_process_callback(self):
        """Test after_update_callback after state of switch was changed."""
        # pylint: disable=no-self-use
        xknx = XKNX()
        switch = BinarySensor(xknx, 'TestInput', group_address_state='1/2/3')

        after_update_callback = Mock()

        async def async_after_update_callback(device):
            """Async callback."""
            after_update_callback(device)
        switch.register_device_updated_cb(async_after_update_callback)

        telegram = Telegram()
        telegram.payload = DPTBinary(1)
        await switch.process(telegram)
        after_update_callback.assert_called_with(switch)

    #
    # TEST COUNTER
    #
    def test_counter(self):
        """Test counter functionality."""
        xknx = XKNX()
        switch = BinarySensor(xknx, 'TestInput', group_address_state='1/2/3')
        with patch('time.time') as mock_time:
            mock_time.return_value = 1517000000.0
            self.assertEqual(switch.bump_and_get_counter(BinarySensorState.ON), 1)

            mock_time.return_value = 1517000000.1
            self.assertEqual(switch.bump_and_get_counter(BinarySensorState.ON), 2)

            mock_time.return_value = 1517000000.2
            self.assertEqual(switch.bump_and_get_counter(BinarySensorState.OFF), 1)

            mock_time.return_value = 1517000000.3
            self.assertEqual(switch.bump_and_get_counter(BinarySensorState.ON), 3)

            mock_time.return_value = 1517000000.4
            self.assertEqual(switch.bump_and_get_counter(BinarySensorState.OFF), 2)

            mock_time.return_value = 1517000002.0  # TIME OUT ...
            self.assertEqual(switch.bump_and_get_counter(BinarySensorState.ON), 1)

            mock_time.return_value = 1517000004.1  # TIME OUT ...
            self.assertEqual(switch.bump_and_get_counter(BinarySensorState.OFF), 1)

    #
    # STATE ADDRESSES
    #
    def test_state_addresses(self):
        """Test binary sensor returns state address as list."""
        xknx = XKNX()
        binary_sensor = BinarySensor(
            xknx,
            'TestInput',
            group_address_state='1/2/4')
        self.assertEqual(binary_sensor.state_addresses(), [GroupAddress('1/2/4')])

        binary_sensor2 = BinarySensor(
            xknx,
            'TestInput')
        self.assertEqual(binary_sensor2.state_addresses(), [])

        binary_sensor_passive = BinarySensor(
            xknx,
            'TestInput',
            group_address_state='1/2/5',
            sync_state=False)
        self.assertEqual(binary_sensor_passive.state_addresses(), [])<|MERGE_RESOLUTION|>--- conflicted
+++ resolved
@@ -127,12 +127,9 @@
             xknx.devices['TestOutlet'].state,
             False)
 
-<<<<<<< HEAD
-    async def test_process_wrong_payload(self):
-=======
     def test_process_action_ignore_internal_state(self):
         """Test process / reading telegrams from telegram queue. Test if action is executed."""
-        xknx = XKNX(loop=self.loop)
+        xknx = XKNX()
         switch = Switch(xknx, 'TestOutlet', group_address='1/2/3')
         xknx.devices.add(switch)
 
@@ -182,7 +179,6 @@
             True)
 
     def test_process_wrong_payload(self):
->>>>>>> a6d0e551
         """Test process wrong telegram (wrong payload type)."""
         xknx = XKNX()
         binary_sensor = BinarySensor(xknx, 'Warning', group_address_state='1/2/3')
