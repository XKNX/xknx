"""Unit test for Switch objects."""
import asyncio
import unittest
from unittest.mock import MagicMock, Mock, patch

from xknx import XKNX
from xknx.devices import Switch
from xknx.dpt import DPTArray, DPTBinary
from xknx.telegram import GroupAddress, Telegram
from xknx.telegram.apci import GroupValueRead, GroupValueResponse, GroupValueWrite


class AsyncMock(MagicMock):
    """Async Mock."""

    # pylint: disable=invalid-overridden-method
    async def __call__(self, *args, **kwargs):
        return super().__call__(*args, **kwargs)


class TestSwitch(unittest.TestCase):
    """Test class for Switch object."""

    def setUp(self):
        """Set up test class."""
        self.loop = asyncio.new_event_loop()
        asyncio.set_event_loop(self.loop)

    def tearDown(self):
        """Tear down test class."""
        self.loop.close()

    #
    # SYNC
    #
    def test_sync(self):
        """Test sync function / sending group reads to KNX bus."""
        xknx = XKNX()
        switch = Switch(xknx, "TestOutlet", group_address_state="1/2/3")
        self.loop.run_until_complete(switch.sync())

        self.assertEqual(xknx.telegrams.qsize(), 1)

        telegram = xknx.telegrams.get_nowait()
        self.assertEqual(
            telegram,
            Telegram(
                destination_address=GroupAddress("1/2/3"), payload=GroupValueRead()
            ),
        )

    def test_sync_state_address(self):
        """Test sync function / sending group reads to KNX bus. Test with Switch with explicit state address."""
        xknx = XKNX()
        switch = Switch(
            xknx, "TestOutlet", group_address="1/2/3", group_address_state="1/2/4"
        )
        self.loop.run_until_complete(switch.sync())

        self.assertEqual(xknx.telegrams.qsize(), 1)

        telegram = xknx.telegrams.get_nowait()
        self.assertEqual(
            telegram,
            Telegram(
                destination_address=GroupAddress("1/2/4"), payload=GroupValueRead()
            ),
        )

    #
    # TEST PROCESS
    #
    def test_process(self):
        """Test process / reading telegrams from telegram queue. Test if device was updated."""
        xknx = XKNX()
        callback_mock = AsyncMock()

        switch1 = Switch(
            xknx, "TestOutlet", group_address="1/2/3", device_updated_cb=callback_mock
        )
        switch2 = Switch(
            xknx, "TestOutlet", group_address="1/2/3", device_updated_cb=callback_mock
        )
        self.assertEqual(switch1.state, None)
        self.assertEqual(switch2.state, None)
        callback_mock.assert_not_called()

        telegram_on = Telegram(
            destination_address=GroupAddress("1/2/3"),
            payload=GroupValueWrite(DPTBinary(1)),
        )
        telegram_off = Telegram(
            destination_address=GroupAddress("1/2/3"),
            payload=GroupValueWrite(DPTBinary(0)),
        )

        self.loop.run_until_complete(switch1.process(telegram_on))
        self.assertEqual(switch1.state, True)
        callback_mock.assert_called_once()
        callback_mock.reset_mock()
        self.loop.run_until_complete(switch1.process(telegram_off))
        self.assertEqual(switch1.state, False)
        callback_mock.assert_called_once()
        callback_mock.reset_mock()
        # test setting switch2 to False with first telegram
        self.loop.run_until_complete(switch2.process(telegram_off))
        self.assertEqual(switch2.state, False)
        callback_mock.assert_called_once()
        callback_mock.reset_mock()
        self.loop.run_until_complete(switch2.process(telegram_on))
        self.assertEqual(switch2.state, True)
        callback_mock.assert_called_once()
        callback_mock.reset_mock()

    def test_process_state(self):
        """Test process / reading telegrams from telegram queue. Test if device was updated."""
        xknx = XKNX()
        callback_mock = AsyncMock()

        switch1 = Switch(
            xknx,
            "TestOutlet",
            group_address="1/2/3",
            group_address_state="1/2/4",
            device_updated_cb=callback_mock,
        )
        switch2 = Switch(
            xknx,
            "TestOutlet",
            group_address="1/2/3",
            group_address_state="1/2/4",
            device_updated_cb=callback_mock,
        )
        self.assertEqual(switch1.state, None)
        self.assertEqual(switch2.state, None)
        callback_mock.assert_not_called()

        telegram_on = Telegram(
            destination_address=GroupAddress("1/2/4"),
            payload=GroupValueResponse(DPTBinary(1)),
        )
        telegram_off = Telegram(
            destination_address=GroupAddress("1/2/4"),
            payload=GroupValueResponse(DPTBinary(0)),
        )

        self.loop.run_until_complete(switch1.process(telegram_on))
        self.assertEqual(switch1.state, True)
        callback_mock.assert_called_once()
        callback_mock.reset_mock()
        self.loop.run_until_complete(switch1.process(telegram_off))
        self.assertEqual(switch1.state, False)
        callback_mock.assert_called_once()
        callback_mock.reset_mock()
        # test setting switch2 to False with first telegram
        self.loop.run_until_complete(switch2.process(telegram_off))
        self.assertEqual(switch2.state, False)
        callback_mock.assert_called_once()
        callback_mock.reset_mock()
        self.loop.run_until_complete(switch2.process(telegram_on))
        self.assertEqual(switch2.state, True)
        callback_mock.assert_called_once()
        callback_mock.reset_mock()

    def test_process_invert(self):
        """Test process / reading telegrams from telegram queue with inverted switch."""
        xknx = XKNX()
        switch = Switch(xknx, "TestOutlet", group_address="1/2/3", invert=True)
        self.assertEqual(switch.state, None)

        telegram_inv_on = Telegram(
            destination_address=GroupAddress("1/2/3"),
            payload=GroupValueWrite(DPTBinary(0)),
        )
        telegram_inv_off = Telegram(
            destination_address=GroupAddress("1/2/3"),
            payload=GroupValueWrite(DPTBinary(1)),
        )

        self.loop.run_until_complete(switch.process(telegram_inv_on))
        self.assertEqual(switch.state, True)
        self.loop.run_until_complete(switch.process(telegram_inv_off))
        self.assertEqual(switch.state, False)

    def test_process_reset_after(self):
        """Test process reset_after."""
        xknx = XKNX()
        reset_after_sec = 0.001
        switch = Switch(
            xknx, "TestInput", group_address="1/2/3", reset_after=reset_after_sec
        )
        telegram_on = Telegram(
            destination_address=GroupAddress("1/2/3"),
            payload=GroupValueWrite(DPTBinary(1)),
        )

        self.loop.run_until_complete(switch.process(telegram_on))
        self.assertTrue(switch.state)
        self.assertEqual(xknx.telegrams.qsize(), 0)
        self.loop.run_until_complete(asyncio.sleep(reset_after_sec * 2))
        self.assertEqual(xknx.telegrams.qsize(), 1)
        self.loop.run_until_complete(switch.process(xknx.telegrams.get_nowait()))
        self.assertFalse(switch.state)

    def test_process_reset_after_cancel_existing(self):
        """Test process reset_after cancels existing reset tasks."""
        xknx = XKNX()
        reset_after_sec = 0.01
        switch = Switch(
            xknx, "TestInput", group_address="1/2/3", reset_after=reset_after_sec
        )
        telegram_on = Telegram(
            destination_address=GroupAddress("1/2/3"),
            payload=GroupValueResponse(DPTBinary(1)),
        )

        self.loop.run_until_complete(switch.process(telegram_on))
        self.assertTrue(switch.state)
        self.assertEqual(xknx.telegrams.qsize(), 0)
        self.loop.run_until_complete(asyncio.sleep(reset_after_sec / 2))
        # half way through the reset timer
        self.loop.run_until_complete(switch.process(telegram_on))
        self.assertTrue(switch.state)

        self.loop.run_until_complete(asyncio.sleep(reset_after_sec / 2))
        self.assertEqual(xknx.telegrams.qsize(), 0)

    def test_process_callback(self):
        """Test process / reading telegrams from telegram queue. Test if callback was called."""
        # pylint: disable=no-self-use

        xknx = XKNX()
        switch = Switch(xknx, "TestOutlet", group_address="1/2/3")

        after_update_callback = Mock()

        async def async_after_update_callback(device):
            """Async callback."""
            after_update_callback(device)

        switch.register_device_updated_cb(async_after_update_callback)

        telegram = Telegram(
            destination_address=GroupAddress("1/2/3"),
            payload=GroupValueWrite(DPTBinary(1)),
        )
        self.loop.run_until_complete(switch.process(telegram))

        after_update_callback.assert_called_with(switch)

    #
    # TEST SET ON
    #
    def test_set_on(self):
        """Test switching on switch."""
        xknx = XKNX()
        switch = Switch(xknx, "TestOutlet", group_address="1/2/3")
        self.loop.run_until_complete(switch.set_on())
        self.assertEqual(xknx.telegrams.qsize(), 1)
        telegram = xknx.telegrams.get_nowait()
        self.assertEqual(
            telegram,
            Telegram(
                destination_address=GroupAddress("1/2/3"),
                payload=GroupValueWrite(DPTBinary(1)),
            ),
        )

    #
    # TEST SET OFF
    #
    def test_set_off(self):
        """Test switching off switch."""
        xknx = XKNX()
        switch = Switch(xknx, "TestOutlet", group_address="1/2/3")
        self.loop.run_until_complete(switch.set_off())
        self.assertEqual(xknx.telegrams.qsize(), 1)
        telegram = xknx.telegrams.get_nowait()
        self.assertEqual(
            telegram,
            Telegram(
                destination_address=GroupAddress("1/2/3"),
                payload=GroupValueWrite(DPTBinary(0)),
            ),
        )

    #
    # TEST SET INVERT
    #
    def test_set_invert(self):
        """Test switching on/off inverted switch."""
        xknx = XKNX()
        switch = Switch(xknx, "TestOutlet", group_address="1/2/3", invert=True)

        self.loop.run_until_complete(switch.set_on())
        self.assertEqual(xknx.telegrams.qsize(), 1)
        telegram = xknx.telegrams.get_nowait()
        self.assertEqual(
            telegram,
            Telegram(
                destination_address=GroupAddress("1/2/3"),
                payload=GroupValueWrite(DPTBinary(0)),
            ),
        )

        self.loop.run_until_complete(switch.set_off())
        self.assertEqual(xknx.telegrams.qsize(), 1)
        telegram = xknx.telegrams.get_nowait()
        self.assertEqual(
            telegram,
            Telegram(
                destination_address=GroupAddress("1/2/3"),
                payload=GroupValueWrite(DPTBinary(1)),
            ),
        )

    #
    # TEST DO
    #
    def test_do(self):
        """Test 'do' functionality."""
        xknx = XKNX()
        switch = Switch(xknx, "TestOutlet", group_address="1/2/3")
        self.loop.run_until_complete(switch.do("on"))
        self.loop.run_until_complete(xknx.devices.process(xknx.telegrams.get_nowait()))
        self.assertTrue(switch.state)
        self.loop.run_until_complete(switch.do("off"))
        self.loop.run_until_complete(xknx.devices.process(xknx.telegrams.get_nowait()))
        self.assertFalse(switch.state)

    def test_wrong_do(self):
        """Test wrong do command."""
        xknx = XKNX()
        switch = Switch(xknx, "TestOutlet", group_address="1/2/3")
        with patch("logging.Logger.warning") as mock_warn:
            self.loop.run_until_complete(switch.do("execute"))
            mock_warn.assert_called_with(
                "Could not understand action %s for device %s", "execute", "TestOutlet"
            )
        self.assertEqual(xknx.telegrams.qsize(), 0)

    #
    # TEST has_group_address
    #
    def test_has_group_address(self):
        """Test has_group_address."""
        xknx = XKNX()
        switch = Switch(xknx, "TestOutlet", group_address="1/2/3")
        self.assertTrue(switch.has_group_address(GroupAddress("1/2/3")))
        self.assertFalse(switch.has_group_address(GroupAddress("2/2/2")))

<<<<<<< HEAD
    def test_current_power(self):
        """Test resolve state with current power."""
        xknx = XKNX()
        switch = Switch(
            name="TestMeteredOutlet", xknx=xknx, group_address_current_power="1/3/4"
        )
        switch._current_power.payload = DPTArray((0x43, 0xE1, 0x40, 0x00))

        self.assertEqual(switch.current_power, 450.5)
        self.assertEqual(switch._current_power.unit_of_measurement, "W")
        self.assertEqual(switch._current_power.ha_device_class, "power")

    def test_total_energy(self):
        """Test resolve state with current power."""
        xknx = XKNX()
        switch = Switch(
            name="TestMeteredOutlet", xknx=xknx, group_address_total_energy="1/3/5"
        )
        switch._total_energy.payload = DPTArray((0x00, 0x00, 0x07, 0xD3))

        self.assertEqual(switch.total_energy, 2003)
        self.assertEqual(switch._total_energy.unit_of_measurement, "kWh")
        self.assertEqual(switch._total_energy.ha_device_class, "energy")

    def test_stanby(self):
        """Test resolve state with current power."""
        xknx = XKNX()
        switch = Switch(
            name="TestMeteredOutlet", xknx=xknx, group_address_standby="1/3/6"
        )
        switch._standby.payload = DPTBinary(1)

        self.assertEqual(switch.standby, True)

    def test_create_sensors(self):
        """Test default state mapping."""
        xknx = XKNX()
        Switch(
            name="switch",
            xknx=xknx,
            group_address_current_power="1/3/5",
            group_address_total_energy="1/3/6",
        )

        self.assertEqual(len(xknx.devices), 1)

        Switch(
            name="switch",
            xknx=xknx,
            group_address_current_power="1/3/5",
            group_address_total_energy="1/3/6",
            group_address_standby="1/3/7",
            create_sensors=True,
        )

        self.assertEqual(len(xknx.devices), 5)
=======
    #
    # TEST passive group addresses
    #
    def test_has_group_address_passive(self):
        """Test has_group_address with passive group address."""
        xknx = XKNX()
        switch = Switch(xknx, "TestOutlet", group_address=["1/2/3", "4/4/4"])
        self.assertTrue(switch.has_group_address(GroupAddress("1/2/3")))
        self.assertTrue(switch.has_group_address(GroupAddress("4/4/4")))
        self.assertFalse(switch.has_group_address(GroupAddress("2/2/2")))

    def test_process_passive(self):
        """Test process / reading telegrams from telegram queue. Test if device was updated."""
        xknx = XKNX()
        callback_mock = AsyncMock()

        switch1 = Switch(
            xknx,
            "TestOutlet",
            group_address=["1/2/3", "4/4/4"],
            group_address_state=["1/2/30", "5/5/5"],
            device_updated_cb=callback_mock,
        )
        self.assertEqual(switch1.state, None)
        callback_mock.assert_not_called()

        telegram_on_passive = Telegram(
            destination_address=GroupAddress("4/4/4"),
            payload=GroupValueWrite(DPTBinary(1)),
        )
        telegram_off_passive = Telegram(
            destination_address=GroupAddress("5/5/5"),
            payload=GroupValueWrite(DPTBinary(0)),
        )

        self.loop.run_until_complete(switch1.process(telegram_on_passive))
        self.assertEqual(switch1.state, True)
        callback_mock.assert_called_once()
        callback_mock.reset_mock()
        self.loop.run_until_complete(switch1.process(telegram_off_passive))
        self.assertEqual(switch1.state, False)
        callback_mock.assert_called_once()
        callback_mock.reset_mock()
>>>>>>> 6a9be156
<|MERGE_RESOLUTION|>--- conflicted
+++ resolved
@@ -349,7 +349,50 @@
         self.assertTrue(switch.has_group_address(GroupAddress("1/2/3")))
         self.assertFalse(switch.has_group_address(GroupAddress("2/2/2")))
 
-<<<<<<< HEAD
+    #
+    # TEST passive group addresses
+    #
+    def test_has_group_address_passive(self):
+        """Test has_group_address with passive group address."""
+        xknx = XKNX()
+        switch = Switch(xknx, "TestOutlet", group_address=["1/2/3", "4/4/4"])
+        self.assertTrue(switch.has_group_address(GroupAddress("1/2/3")))
+        self.assertTrue(switch.has_group_address(GroupAddress("4/4/4")))
+        self.assertFalse(switch.has_group_address(GroupAddress("2/2/2")))
+
+    def test_process_passive(self):
+        """Test process / reading telegrams from telegram queue. Test if device was updated."""
+        xknx = XKNX()
+        callback_mock = AsyncMock()
+
+        switch1 = Switch(
+            xknx,
+            "TestOutlet",
+            group_address=["1/2/3", "4/4/4"],
+            group_address_state=["1/2/30", "5/5/5"],
+            device_updated_cb=callback_mock,
+        )
+        self.assertEqual(switch1.state, None)
+        callback_mock.assert_not_called()
+
+        telegram_on_passive = Telegram(
+            destination_address=GroupAddress("4/4/4"),
+            payload=GroupValueWrite(DPTBinary(1)),
+        )
+        telegram_off_passive = Telegram(
+            destination_address=GroupAddress("5/5/5"),
+            payload=GroupValueWrite(DPTBinary(0)),
+        )
+
+        self.loop.run_until_complete(switch1.process(telegram_on_passive))
+        self.assertEqual(switch1.state, True)
+        callback_mock.assert_called_once()
+        callback_mock.reset_mock()
+        self.loop.run_until_complete(switch1.process(telegram_off_passive))
+        self.assertEqual(switch1.state, False)
+        callback_mock.assert_called_once()
+        callback_mock.reset_mock()
+
     def test_current_power(self):
         """Test resolve state with current power."""
         xknx = XKNX()
@@ -405,49 +448,4 @@
             create_sensors=True,
         )
 
-        self.assertEqual(len(xknx.devices), 5)
-=======
-    #
-    # TEST passive group addresses
-    #
-    def test_has_group_address_passive(self):
-        """Test has_group_address with passive group address."""
-        xknx = XKNX()
-        switch = Switch(xknx, "TestOutlet", group_address=["1/2/3", "4/4/4"])
-        self.assertTrue(switch.has_group_address(GroupAddress("1/2/3")))
-        self.assertTrue(switch.has_group_address(GroupAddress("4/4/4")))
-        self.assertFalse(switch.has_group_address(GroupAddress("2/2/2")))
-
-    def test_process_passive(self):
-        """Test process / reading telegrams from telegram queue. Test if device was updated."""
-        xknx = XKNX()
-        callback_mock = AsyncMock()
-
-        switch1 = Switch(
-            xknx,
-            "TestOutlet",
-            group_address=["1/2/3", "4/4/4"],
-            group_address_state=["1/2/30", "5/5/5"],
-            device_updated_cb=callback_mock,
-        )
-        self.assertEqual(switch1.state, None)
-        callback_mock.assert_not_called()
-
-        telegram_on_passive = Telegram(
-            destination_address=GroupAddress("4/4/4"),
-            payload=GroupValueWrite(DPTBinary(1)),
-        )
-        telegram_off_passive = Telegram(
-            destination_address=GroupAddress("5/5/5"),
-            payload=GroupValueWrite(DPTBinary(0)),
-        )
-
-        self.loop.run_until_complete(switch1.process(telegram_on_passive))
-        self.assertEqual(switch1.state, True)
-        callback_mock.assert_called_once()
-        callback_mock.reset_mock()
-        self.loop.run_until_complete(switch1.process(telegram_off_passive))
-        self.assertEqual(switch1.state, False)
-        callback_mock.assert_called_once()
-        callback_mock.reset_mock()
->>>>>>> 6a9be156
+        self.assertEqual(len(xknx.devices), 5)