--- conflicted
+++ resolved
@@ -24,17 +24,12 @@
             await request_response.start()
 
     @patch("logging.Logger.debug")
-<<<<<<< HEAD
     @patch(
         "xknx.io.request_response.RequestResponse.send_request", new_callable=AsyncMock
     )
-    def test_request_response_timeout(self, _send_request_mock, logger_debug_mock):
-=======
-    @patch("xknx.io.RequestResponse.send_request", new_callable=AsyncMock)
     async def test_request_response_timeout(
         self, _send_request_mock, logger_debug_mock
     ):
->>>>>>> 89cbed7a
         """Test RequestResponse: timeout. No callback shall be left."""
         xknx = XKNX()
         udp_client = UDPClient(xknx, ("192.168.1.1", 0), ("192.168.1.2", 1234))
@@ -52,15 +47,10 @@
         # Callback was removed again
         assert udp_client.callbacks == []
 
-<<<<<<< HEAD
     @patch(
         "xknx.io.request_response.RequestResponse.send_request", new_callable=AsyncMock
     )
-    def test_request_response_cancelled(self, _send_request_mock):
-=======
-    @patch("xknx.io.RequestResponse.send_request", new_callable=AsyncMock)
     async def test_request_response_cancelled(self, _send_request_mock):
->>>>>>> 89cbed7a
         """Test RequestResponse: task cancelled. No callback shall be left."""
         xknx = XKNX()
         udp_client = UDPClient(xknx, ("192.168.1.1", 0), ("192.168.1.2", 1234))
