--- conflicted
+++ resolved
@@ -101,13 +101,8 @@
             TunnellingRequest(
                 communication_channel_id=1,
                 sequence_counter=23,
-<<<<<<< HEAD
                 pdu=CEMIFrame.init_from_telegram(
-                    self.xknx, test_telegram, code=CEMIMessageCode.L_DATA_CON
-=======
-                cemi=CEMIFrame.init_from_telegram(
                     test_telegram, code=CEMIMessageCode.L_DATA_CON
->>>>>>> 1a4c7b8a
                 ),
             )
         )
@@ -177,12 +172,7 @@
             TunnellingRequest(
                 communication_channel_id=23,
                 sequence_counter=0,
-<<<<<<< HEAD
                 pdu=CEMIFrame.init_from_telegram(
-                    self.xknx,
-=======
-                cemi=CEMIFrame.init_from_telegram(
->>>>>>> 1a4c7b8a
                     test_telegram,
                     code=CEMIMessageCode.L_DATA_REQ,
                     src_addr=IndividualAddress(7),
