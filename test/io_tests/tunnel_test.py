"""Unit test for KNX/IP Tunnelling Request/Response."""
import asyncio
from unittest.mock import AsyncMock, Mock, patch

import pytest
from xknx import XKNX
from xknx.dpt import DPTArray
from xknx.io import UDPTunnel
from xknx.knxip import (
    HPAI,
    CEMIFrame,
    ConnectRequest,
    ConnectResponse,
    DisconnectRequest,
    DisconnectResponse,
    KNXIPFrame,
    TunnellingAck,
    TunnellingRequest,
)
from xknx.knxip.knxip_enum import CEMIMessageCode
from xknx.telegram import IndividualAddress, Telegram, TelegramDirection
from xknx.telegram.apci import GroupValueWrite


@pytest.mark.asyncio
class TestUDPTunnel:
    """Test class for xknx/io/Tunnel objects."""

    def setup_method(self):
        """Set up test class."""
        # pylint: disable=attribute-defined-outside-init
        self.xknx = XKNX()
        self.tg_received_mock = Mock()
        self.tunnel = UDPTunnel(
            self.xknx,
            gateway_ip="192.168.1.2",
            gateway_port=3671,
            local_ip="192.168.1.1",
            local_port=0,
            telegram_received_callback=self.tg_received_mock,
            auto_reconnect=False,
            auto_reconnect_wait=3,
            route_back=False,
        )

    @patch("xknx.io.UDPTunnel._send_tunnelling_ack")
    def test_tunnel_request_received(self, send_ack_mock):
        """Test Tunnel for calling send_ack on normal frames."""
        # LDataInd GroupValueWrite from 1.1.22 to to 5/1/22 with DPT9 payload 0C 3F
        # communication_channel_id: 0x02   sequence_counter: 0x21
        raw = bytes.fromhex("0610 0420 0017 04 02 21 00 2900bcd011162916030080 0c 3f")
        _cemi = CEMIFrame(self.xknx)
        _cemi.from_knx(raw[10:])
        telegram = _cemi.telegram
        telegram.direction = TelegramDirection.INCOMING

        self.tunnel.transport.data_received_callback(raw, ("192.168.1.2", 3671))
        self.tg_received_mock.assert_called_once_with(telegram)
        send_ack_mock.assert_called_once_with(0x02, 0x21)

<<<<<<< HEAD
    # pylint: disable=pointless-string-statement
    '''
    This test is now useless because "too small CEMIs are handeled as TPDUs

    @patch("xknx.io.Tunnel._send_tunnelling_ack")
=======
    @patch("xknx.io.UDPTunnel._send_tunnelling_ack")
>>>>>>> e85342d2
    def test_tunnel_request_received_cemi_too_small(self, send_ack_mock):
        """Test Tunnel sending ACK for unsupported frames."""
        # LDataInd T_Connect from 1.0.250 to 1.0.255 (xknx tunnel endpoint) - ETS Line-Scan
        # <UnsupportedCEMIMessage description="CEMI too small. Length: 10; CEMI: 2900b06010fa10ff0080" />
        # communication_channel_id: 0x02   sequence_counter: 0x81
        raw = bytes.fromhex("0610 0420 0014 04 02 81 00 2900b06010fa10ff0080")

        self.tunnel.transport.data_received_callback(raw, ("192.168.1.2", 3671))
        self.tg_received_mock.assert_not_called()
        send_ack_mock.assert_called_once_with(0x02, 0x81)
    '''

    @patch("xknx.io.UDPTunnel._send_tunnelling_ack")
    def test_tunnel_request_received_apci_unsupported(self, send_ack_mock):
        """Test Tunnel sending ACK for unsupported frames."""
        # LDataInd Unsupported Extended APCI from 0.0.1 to 0/0/0 broadcast
        # <UnsupportedCEMIMessage description="APCI not supported: 0b1111111000 in CEMI: 2900b0d0000100000103f8" />
        # communication_channel_id: 0x02   sequence_counter: 0x4f
        raw = bytes.fromhex("0610 0420 0015 04 02 4f 00 2900b0d0000100000103f8")

        self.tunnel.transport.data_received_callback(raw, ("192.168.1.2", 3671))
        self.tg_received_mock.assert_not_called()
        send_ack_mock.assert_called_once_with(0x02, 0x4F)

    async def test_tunnel_wait_for_l2_confirmation(self, time_travel):
        """Test tunnel waits for L_DATA.con before sending another L_DATA.req."""
        self.tunnel.transport.send = Mock()
        self.tunnel.communication_channel = 1

        test_telegram = Telegram(payload=GroupValueWrite(DPTArray((1,))))
        test_ack = KNXIPFrame.init_from_body(
            TunnellingAck(self.xknx, sequence_counter=23)
        )
        confirmation = KNXIPFrame.init_from_body(
            TunnellingRequest(
                self.xknx,
                communication_channel_id=1,
                sequence_counter=23,
                pdu=CEMIFrame.init_from_telegram(
                    self.xknx, test_telegram, code=CEMIMessageCode.L_DATA_CON
                ),
            )
        )
        task = asyncio.create_task(self.tunnel.send_telegram(test_telegram))
        await time_travel(0)
        self.tunnel.transport.handle_knxipframe(test_ack, HPAI())
        await time_travel(0)
        assert not task.done()
        assert self.tunnel.transport.send.call_count == 1
        self.tunnel.transport.handle_knxipframe(confirmation, HPAI())
        await time_travel(0)
        assert task.done()
        # one call for the outgoing request and one for the ACK for the confirmation
        assert self.tunnel.transport.send.call_count == 2
        await task

    async def test_tunnel_connect_send_disconnect(self, time_travel):
        """Test initiating a tunnelling connection."""
        local_addr = ("192.168.1.1", 12345)
        gateway_control_addr = ("192.168.1.2", 3671)
        gateway_data_addr = ("192.168.1.2", 56789)
        self.tunnel.transport.connect = AsyncMock()
        self.tunnel.transport.getsockname = Mock(return_value=local_addr)
        self.tunnel.transport.send = Mock()
        self.tunnel.transport.stop = Mock()

        # Connect
        connect_request = ConnectRequest(
            self.xknx,
            control_endpoint=HPAI(*local_addr),
            data_endpoint=HPAI(*local_addr),
        )
        connect_frame = KNXIPFrame.init_from_body(connect_request)

        connection_task = asyncio.create_task(self.tunnel.connect())
        await time_travel(0)
        self.tunnel.transport.connect.assert_called_once()
        self.tunnel.transport.send.assert_called_once_with(connect_frame)

        connect_response_frame = KNXIPFrame.init_from_body(
            ConnectResponse(
                self.xknx,
                communication_channel=23,
                data_endpoint=HPAI(*gateway_data_addr),
                identifier=7,
            )
        )
        self.tunnel.transport.handle_knxipframe(
            connect_response_frame, gateway_control_addr
        )
        await connection_task
        assert self.tunnel._data_endpoint_addr == gateway_data_addr
        assert self.tunnel._src_address == IndividualAddress(7)

        # Send - use data endpoint
        self.tunnel.transport.send.reset_mock()
        test_telegram = Telegram(payload=GroupValueWrite(DPTArray((1,))))
        test_telegram_frame = KNXIPFrame.init_from_body(
            TunnellingRequest(
                self.xknx,
                communication_channel_id=23,
                sequence_counter=0,
                cemi=CEMIFrame.init_from_telegram(
                    self.xknx,
                    test_telegram,
                    code=CEMIMessageCode.L_DATA_REQ,
                    src_addr=IndividualAddress(7),
                ),
            )
        )
        asyncio.create_task(self.tunnel.send_telegram(test_telegram))
        await time_travel(0)
        self.tunnel.transport.send.assert_called_once_with(
            test_telegram_frame, addr=gateway_data_addr
        )
        # skip ack and confirmation

        # Disconnect
        self.tunnel.transport.send.reset_mock()
        disconnect_request = DisconnectRequest(
            self.xknx, communication_channel_id=23, control_endpoint=HPAI(*local_addr)
        )
        disconnect_frame = KNXIPFrame.init_from_body(disconnect_request)

        disconnection_task = asyncio.create_task(self.tunnel.disconnect())
        await time_travel(0)
        self.tunnel.transport.send.assert_called_once_with(disconnect_frame)

        disconnect_response_frame = KNXIPFrame.init_from_body(
            DisconnectResponse(
                self.xknx,
                communication_channel_id=23,
            )
        )
        self.tunnel.transport.handle_knxipframe(
            disconnect_response_frame, gateway_control_addr
        )
        await disconnection_task
        assert self.tunnel._data_endpoint_addr is None
        self.tunnel.transport.stop.assert_called_once()<|MERGE_RESOLUTION|>--- conflicted
+++ resolved
@@ -58,15 +58,11 @@
         self.tg_received_mock.assert_called_once_with(telegram)
         send_ack_mock.assert_called_once_with(0x02, 0x21)
 
-<<<<<<< HEAD
     # pylint: disable=pointless-string-statement
     '''
     This test is now useless because "too small CEMIs are handeled as TPDUs
 
-    @patch("xknx.io.Tunnel._send_tunnelling_ack")
-=======
     @patch("xknx.io.UDPTunnel._send_tunnelling_ack")
->>>>>>> e85342d2
     def test_tunnel_request_received_cemi_too_small(self, send_ack_mock):
         """Test Tunnel sending ACK for unsupported frames."""
         # LDataInd T_Connect from 1.0.250 to 1.0.255 (xknx tunnel endpoint) - ETS Line-Scan
